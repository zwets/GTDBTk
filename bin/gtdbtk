#!/usr/bin/env python

###############################################################################
#                                                                             #
#    This program is free software: you can redistribute it and/or modify     #
#    it under the terms of the GNU General Public License as published by     #
#    the Free Software Foundation, either version 3 of the License, or        #
#    (at your option) any later version.                                      #
#                                                                             #
#    This program is distributed in the hope that it will be useful,          #
#    but WITHOUT ANY WARRANTY; without even the implied warranty of           #
#    MERCHANTABILITY or FITNESS FOR A PARTICULAR PURPOSE.  See the            #
#    GNU General Public License for more details.                             #
#                                                                             #
#    You should have received a copy of the GNU General Public License        #
#    along with this program. If not, see <http://www.gnu.org/licenses/>.     #
#                                                                             #
###############################################################################

__author__ = "Pierre Chaumeil"
__copyright__ = "Copyright 2017"
__credits__ = ["Pierre Chaumeil"]
__license__ = "GPL3"
__maintainer__ = "Pierre Chaumeil"
__email__ = "uqpchaum@uq.edu.au"
__status__ = "Development"

import argparse
import logging
import os
import sys
import traceback

sys.path.append(os.path.abspath(os.path.join(os.path.dirname(__file__), '..')))

from gtdbtk import version
from gtdbtk.main import OptionsParser
from gtdbtk.biolib_lite.logger import logger_setup
from gtdbtk.biolib_lite.custom_help_formatter import CustomHelpFormatter
from gtdbtk.exceptions import *
from gtdbtk.biolib_lite.exceptions import BioLibError
from gtdbtk.config.config import AF_THRESHOLD


def print_help():
    print('''\

              ...::: GTDB-Tk v%s :::...

  Workflows:
    classify_wf -> Classify genomes by placement in GTDB reference tree
                     (identify -> align -> classify)
    de_novo_wf  -> Infer de novo tree and decorate with GTDB taxonomy
                     (identify -> align -> infer -> root -> decorate)

  Methods:
<<<<<<< HEAD
    identify -> Identify marker genes in genome
    align    -> Create multiple sequence alignment
    classify -> Determine taxonomic classification of genomes
    infer    -> Infer tree from multiple sequence alignment
    root     -> Root tree using an outgroup
    decorate -> Decorate tree with GTDB taxonomy

  Tools:
    infer_ranks -> Establish taxonomic ranks of internal nodes using RED
    ani_rep     -> Calculates ANI to GTDB representative genomes
    trim_msa    -> Trim an untrimmed MSA file based on a mask
    export_msa  -> Export the untrimmed archaeal or bacterial MSA file
    
  Testing:
    test          -> Validate the classify_wf pipeline with 3 archaeal genomes 
=======
    identify      -> Identify marker genes in genome
    align         -> Create multiple sequence alignment
    infer         -> Infer tree from multiple sequence alignment
    classify      -> Determine taxonomic classification of genomes
    root          -> Root tree using an outgroup
    decorate      -> Decorate tree with GTDB taxonomy [In Development]
    ani_rep       -> Calculates ANI to GTDB representative genomes

  Tools:
    trim_msa      -> Trim an untrimmed MSA file based on a mask
    export_msa    -> Export the untrimmed archaeal or bacterial MSA file

  Testing:
    test          -> Test the classify_wf pipeline with 3 archaeal genomes
>>>>>>> 156426bc
    check_install -> Verify if all GTDB-Tk data files are present

  Use: gtdbtk <command> -h for command specific help
    ''' % version())


if __name__ == '__main__':
    parser = argparse.ArgumentParser(prog='gtdbtk', add_help=False, conflict_handler='resolve')
    parser.add_argument('-f', '--force', action="store_true", default=False,
                        help="overwrite existing files without prompting.")

    subparsers = parser.add_subparsers(help="--", dest='subparser_name')

    # de novo workflow
    denovo_wf_parser = subparsers.add_parser('de_novo_wf', conflict_handler='resolve',
                                             formatter_class=CustomHelpFormatter,
                                             help='Infer de novo tree and decorate with GTDB taxonomy.')

    mutual_genome_denovo_wf = denovo_wf_parser.add_argument_group('mutually exclusive required arguments')
    mutex_group = mutual_genome_denovo_wf.add_mutually_exclusive_group(required=True)
    mutex_group.add_argument('--genome_dir',
                             help="directory containing genome files in FASTA format")
    mutex_group.add_argument('--batchfile',
                             help="file describing genomes - tab separated in 2 columns (FASTA file, genome ID)")

    mutual_ms_denovo_wf = denovo_wf_parser.add_argument_group('mutually exclusive required arguments')
    mutex_group = mutual_ms_denovo_wf.add_mutually_exclusive_group(required=True)
    mutex_group.add_argument('--bacteria', action='store_true', help='process bacterial genomes')
    mutex_group.add_argument('--archaea', action='store_true', help='process archaeal genomes')

    required_denovo_wf = denovo_wf_parser.add_argument_group('required named arguments')
    required_denovo_wf.add_argument('--outgroup_taxon', required=True,
                                    help="taxon to use as outgroup (e.g., p__Patescibacteria or p__Altiarchaeota)")
    required_denovo_wf.add_argument('--out_dir', required=True,
                                    help="directory to output files")

    optional_denovo_wf = denovo_wf_parser.add_argument_group('optional arguments')
    optional_denovo_wf.add_argument('-x', '--extension', default='fna',
                                    help='extension of files to process, gz = gzipped')

    optional_denovo_wf.add_argument('--skip_gtdb_refs',
                                    action="store_true",
                                    help='do not include GTDB reference genomes in multiple sequence alignment')
    optional_denovo_wf.add_argument('--taxa_filter',
                                    help=('filter GTDB genomes to taxa (comma separated) within '
                                          + 'specific taxonomic groups (e.g., d__Bacteria '
                                          + 'or p__Proteobacteria, p__Actinobacteria)'))
    optional_denovo_wf.add_argument('--min_perc_aa', type=float, default=10,
                                    help='filter genomes with an insufficient percentage of AA in the MSA (inclusive bound)')
    optional_denovo_wf.add_argument('--custom_msa_filters', action="store_true",
                                    help=('perform custom filtering of MSA with cols_per_gene, min_consensus '
                                          + 'max_consensus, and min_perc_taxa parameters instead of using canonical mask'))
    optional_denovo_wf.add_argument('--cols_per_gene', type=int, default=42,
                                    help='maximum number of columns to retain per gene')
    optional_denovo_wf.add_argument('--min_consensus', type=float, default=25,
                                    help='minimum percentage of the same amino acid required to retain column (inclusive bound)')
    optional_denovo_wf.add_argument('--max_consensus', type=float, default=95,
                                    help='maximum percentage of the same amino acid required to retain column (exclusive bound)')
    optional_denovo_wf.add_argument('--min_perc_taxa', type=float, default=50,
                                    help='minimum percentage of taxa required to retain column (inclusive bound)')
    optional_denovo_wf.add_argument('--rnd_seed', type=int, default=None,
                                    help='random seed to use for selecting columns')

    optional_denovo_wf.add_argument('--prot_model', choices=['JTT', 'WAG', 'LG'],
                                    help='protein substitution model for tree inference', default='WAG')
    optional_denovo_wf.add_argument('--no_support', action="store_true",
                                    help="do not compute local support values using the Shimodaira-Hasegawa test")
    optional_denovo_wf.add_argument('--gamma', action="store_true",
                                    help="rescale branch lengths to optimize the Gamma20 likelihood")

    optional_denovo_wf.add_argument('--gtdbtk_classification_file',
                               help="file with GTDB-Tk classifications produced by the `classify` command")
    optional_denovo_wf.add_argument('--custom_taxonomy_file',
                                    help="file indicating custom taxonomy string for at least the genomes belonging to the outgroup")

    optional_denovo_wf.add_argument('--prefix', default='gtdbtk',
                                    help='desired prefix for output files')
    optional_denovo_wf.add_argument('--cpus', default=1, type=int,
                                    help='number of CPUs to use')
    optional_denovo_wf.add_argument('--force', action='store_const', const=True, default=False,
                                    help='continue processing if an error occurs on a single genome')
    optional_denovo_wf.add_argument('--debug', action="store_true",
                                    help='create intermediate files for debugging purposes')
    optional_denovo_wf.add_argument('-h', '--help', action="help",
                                    help="show help message")

    # classify workflow
    classify_wf_parser = subparsers.add_parser('classify_wf', conflict_handler='resolve',
                                               formatter_class=CustomHelpFormatter,
                                               help='Classify genomes by placement in GTDB reference tree.')

    mutual_genome_classify_wf = classify_wf_parser.add_argument_group('mutually exclusive required arguments')
    mutex_group = mutual_genome_classify_wf.add_mutually_exclusive_group(required=True)
    mutex_group.add_argument('--genome_dir',
                             help="directory containing genome files in FASTA format")
    mutex_group.add_argument('--batchfile',
                             help="file describing genomes - tab separated in 3 columns (FASTA file, genome ID, translation table [optional])")

    required_classify_wf = classify_wf_parser.add_argument_group('required named arguments')
    required_classify_wf.add_argument('--out_dir', required=True,
                                      help="directory to output files")

    optional_classify_wf = classify_wf_parser.add_argument_group('optional arguments')
    optional_classify_wf.add_argument('-x', '--extension', default='fna',
                                      help='extension of files to process, gz = gzipped')
    optional_classify_wf.add_argument('--min_perc_aa', type=float, default=10,
                                      help='filter genomes with an insufficient percentage of AA in the MSA')
    optional_classify_wf.add_argument('--prefix', required=False, default='gtdbtk',
                                      help='desired prefix for output files')
    optional_classify_wf.add_argument('--cpus', default=1, type=int,
                                      help='number of CPUs to use')
    optional_classify_wf.add_argument('--pplacer_cpus', type=int, default=None,
                                      help='use PPLACER_CPUS during placement (default: CPUS)')
    optional_classify_wf.add_argument('--force', action='store_const', const=True, default=False,
                                      help='continue processing if an error occurrs on a single genome')
    optional_classify_wf.add_argument('--scratch_dir', help='Reduce memory usage by writing to disk (slower).')
    optional_classify_wf.add_argument('-r', '--recalculate_red', action='store_true',
                                      help='recalculate RED values based on the reference tree and all added user genomes')
    optional_classify_wf.add_argument('-d', '--debug', action="store_true",
                                      help='create intermediate files for debugging purposes')
    optional_classify_wf.add_argument('-h', '--help', action="help",
                                      help="show help message")

    # identify marker genes in genomes
    identify_parser = subparsers.add_parser('identify', conflict_handler='resolve',
                                            formatter_class=CustomHelpFormatter,
                                            help='Identify marker genes in genome.')

    mutex_identify = identify_parser.add_argument_group('mutually exclusive required arguments')
    mutex_group = mutex_identify.add_mutually_exclusive_group(required=True)
    mutex_group.add_argument('--genome_dir',
                             help="directory containing genome files in FASTA format")
    mutex_group.add_argument('--batchfile',
                             help="file describing genomes - tab separated in 3 columns (FASTA file, genome ID, translation table [optional])")

    required_identify = identify_parser.add_argument_group('required named arguments')
    required_identify.add_argument('--out_dir', required=True,
                                   help="directory to output files")

    optional_identify = identify_parser.add_argument_group('optional arguments')
    optional_identify.add_argument('-x', '--extension', default='fna',
                                   help='extension of files to process, gz = gzipped')
    optional_identify.add_argument('--prefix', default='gtdbtk',
                                   help='desired prefix for output files')
    optional_identify.add_argument('--cpus', default=1, type=int,
                                   help='number of CPUs to use')
    optional_identify.add_argument('--force', action='store_const', const=True, default=False,
                                   help='continue processing if an error occurrs on a single genome')
    optional_identify.add_argument('-h', '--help', action="help",
                                   help="show help message")

    # create multiple sequence alignment
    align_parser = subparsers.add_parser('align', conflict_handler='resolve',
                                         formatter_class=CustomHelpFormatter,
                                         help='Create multiple sequence alignment.', )

    required_align = align_parser.add_argument_group('required named arguments')
    required_align.add_argument('--identify_dir', required=True,
                                help="output directory of 'identify' command")
    required_align.add_argument('--out_dir', required=True,
                                help='directory to output files')

    optional_align = align_parser.add_argument_group('optional arguments')
    optional_align.add_argument('--skip_gtdb_refs',
                                action="store_true",
                                help='do not include GTDB reference genomes in multiple sequence alignment')
    optional_align.add_argument('--taxa_filter',
                                help=('filter GTDB genomes to taxa (comma separated) within '
                                      + 'specific taxonomic groups (e.g., d__Bacteria '
                                      + 'or p__Proteobacteria, p__Actinobacteria)'))
    optional_align.add_argument('--min_perc_aa', type=float, default=10,
                                help='filter genomes with an insufficient percentage of AA in the MSA (inclusive bound)')

    mutual_genome_align = align_parser.add_argument_group('mutually exclusive optional arguments')
    mutex_align_group = mutual_genome_align.add_mutually_exclusive_group()
    mutex_align_group.add_argument('--custom_msa_filters', action="store_true",
                                   help=('perform custom filtering of MSA with cols_per_gene, min_consensus '
                                         + 'max_consensus, and min_perc_taxa parameters instead of using canonical mask'))
    mutex_align_group.add_argument('--skip_trimming', action="store_true", default=False,
                                   help='skip trimming step and return the full MSAs')

    optional_align.add_argument('--cols_per_gene', type=int, default=42,
                                help='maximum number of columns to retain per gene')
    optional_align.add_argument('--min_consensus', type=float, default=25,
                                help='minimum percentage of the same amino acid required to retain column (inclusive bound)')
    optional_align.add_argument('--max_consensus', type=float, default=95,
                                help='maximum percentage of the same amino acid required to retain column (exclusive bound)')
    optional_align.add_argument('--min_perc_taxa', type=float, default=50,
                                help='minimum percentage of taxa required to retain column (inclusive bound)')
    optional_align.add_argument('--rnd_seed', type=int, default=None,
                                help='random seed to use for selecting columns')
    optional_align.add_argument('--prefix', required=False, default='gtdbtk',
                                help='desired prefix for output files')
    optional_align.add_argument('--cpus', default=1, type=int,
                                help='number of CPUs to use')
    optional_align.add_argument('--debug', action="store_true",
                                help='create intermediate files for debugging purposes')
    optional_align.add_argument('-h', '--help', action="help",
                                help="show help message")

    # infer tree
    infer_parser = subparsers.add_parser('infer', conflict_handler='resolve',
                                         formatter_class=CustomHelpFormatter,
                                         help='Infer tree from multiple sequence alignment.', )

    required_infer = infer_parser.add_argument_group('required named arguments')
    required_infer.add_argument('--msa_file', required=True,
                                help="multiple sequence alignment in FASTA format")
    required_infer.add_argument('--out_dir', required=True,
                                help='directory to output files')

    optional_infer = infer_parser.add_argument_group('optional arguments')
    optional_infer.add_argument('--prot_model', choices=['JTT', 'WAG', 'LG'],
                                help='protein substitution model for tree inference', default='WAG')
    optional_infer.add_argument('--no_support', action="store_true",
                                help="do not compute local support values using the Shimodaira-Hasegawa test")
    optional_infer.add_argument('--gamma', action="store_true",
                                help="rescale branch lengths to optimize the Gamma20 likelihood")
    optional_infer.add_argument('--prefix', required=False, default='gtdbtk',
                                help='desired prefix for output files')
    optional_infer.add_argument('--cpus', default=1, type=int,
                                help='number of CPUs to use')
    optional_infer.add_argument('-h', '--help', action="help",
                                help="show help message")

    # classify genomes via placement with pplacer
    classify_parser = subparsers.add_parser('classify', conflict_handler='resolve',
                                            formatter_class=CustomHelpFormatter,
                                            help='Determine taxonomic classification of genomes.', )

    mutual_genome_classify = classify_parser.add_argument_group('mutually exclusive required arguments')
    mutex_group = mutual_genome_classify.add_mutually_exclusive_group(required=True)
    mutex_group.add_argument('--genome_dir',
                             help="directory containing genome files in FASTA format")
    mutex_group.add_argument('--batchfile',
                             help="file describing genomes - tab separated in 2 columns (FASTA file, genome ID)")

    required_classify = classify_parser.add_argument_group('required named arguments')
    required_classify.add_argument('--align_dir', required=True,
                                   help="output directory of 'align' command")
    required_classify.add_argument('--out_dir', required=True,
                                   help='directory to output files')

    optional_classify = classify_parser.add_argument_group('optional arguments')
    optional_classify.add_argument('-x', '--extension', default='fna',
                                   help='extension of files to process, gz = gzipped')
    optional_classify.add_argument('--prefix', required=False, default='gtdbtk',
                                   help='desired prefix for output files')
    optional_classify.add_argument('--cpus', default=1, type=int,
                                   help='number of CPUs to use')
    optional_classify.add_argument('--pplacer_cpus', type=int, default=None,
                                   help='use PPLACER_CPUS during placement (default: CPUS)')
    optional_classify.add_argument('--scratch_dir', help='reduce memory usage by writing to disk (slower)')
    optional_classify.add_argument('-s','--split_tree',action='store_true', help='Use shards of the reference tree (for Bacteria only). reduce memory usage (slower).')
    optional_classify.add_argument('-r', '--recalculate_red', action='store_true',
                                   help='recalculate RED values based on the reference tree and all added user genomes')

    optional_classify.add_argument('--debug', action="store_true",
                                   help='create intermediate files for debugging purposes')
    optional_classify.add_argument('-h', '--help', action="help",
                                   help="show help message")

    # root tree using outgroup
    root_parser = subparsers.add_parser('root', conflict_handler='resolve',
                                        formatter_class=CustomHelpFormatter,
                                        help='Root tree using an outgroup.', )

    required_root = root_parser.add_argument_group('required named arguments')
    required_root.add_argument('--input_tree', required=True,
                               help="tree to root in Newick format")
    required_root.add_argument('--outgroup_taxon', required=True,
                               help="taxon to use as outgroup (e.g., p__Patescibacteria or p__Altiarchaeota)")
    required_root.add_argument('--output_tree', required=True,
                               help='output tree')

    optional_root = root_parser.add_argument_group('optional arguments')
    optional_root.add_argument('--gtdbtk_classification_file',
                               help="file with GTDB-Tk classifications produced by the `classify` command")
    optional_root.add_argument('--custom_taxonomy_file',
                               help="file indicating custom taxonomy strings for user genomes, which should contain any genomes belonging to the outgroup")
    optional_root.add_argument('-h', '--help', action="help",
                               help="show help message")

    # decorate tree
    decorate_parser = subparsers.add_parser('decorate', conflict_handler='resolve',
                                            formatter_class=CustomHelpFormatter,
                                            help='Decorate tree with GTDB taxonomy.', )

    required_decorate = decorate_parser.add_argument_group('required named arguments')
    required_decorate.add_argument('--input_tree', required=True,
                                   help="tree to root in Newick format")
    required_decorate.add_argument('--output_tree', required=True,
                                   help='output tree')

    optional_decorate = decorate_parser.add_argument_group('optional arguments')
    optional_decorate.add_argument('--gtdbtk_classification_file',
                               help="file with GTDB-Tk classifications produced by the `classify` command")
    optional_decorate.add_argument('--custom_taxonomy_file',
                               help="file indicating custom taxonomy strings for user genomes")
    optional_decorate.add_argument('-h', '--help', action="help",
                                   help="show help message")

    # establish taxonomic ranks of internal nodes using RED
    infer_ranks_parser = subparsers.add_parser('infer_ranks', conflict_handler='resolve',
                                            formatter_class=CustomHelpFormatter,
                                            help='Establish taxonomic ranks of internal nodes using RED.', )

    infer_ranks_req = infer_ranks_parser.add_argument_group('required named arguments')
    infer_ranks_req.add_argument('--input_tree', required=True,
                                    help="rooted input tree with labelled ingroup taxon")
    infer_ranks_req.add_argument('--ingroup_taxon', required=True,
                                    help="labelled ingroup taxon to use as root for establish RED values (e.g., c__Bacilli or f__Lactobacillaceae")
    infer_ranks_req.add_argument('--output_tree', required=True,
                                    help="output tree")

    infer_ranks_opt = infer_ranks_parser.add_argument_group('optional arguments')
    infer_ranks_opt.add_argument('-h', '--help', action="help", help="show help message")

    # ani_rep
    ani_rep_parser = subparsers.add_parser('ani_rep', conflict_handler='resolve',
                                            formatter_class=CustomHelpFormatter,
                                            help='Calculates ANI to GTDB representative genomes.', )

    # ani_rep mutex required input genomes
    ani_rep_mutex_genome = ani_rep_parser.add_argument_group('mutually exclusive required arguments')
    ani_rep_mutex_in = ani_rep_mutex_genome.add_mutually_exclusive_group(required=True)
    ani_rep_mutex_in.add_argument('--genome_dir',
                             help="directory containing genome files in FASTA format")
    ani_rep_mutex_in.add_argument('--batchfile',
                             help="file describing genomes - tab separated in 2 columns (FASTA file, genome ID)")

    # ani_rep required arguments
    ani_rep_req = ani_rep_parser.add_argument_group('required named arguments')
    ani_rep_req.add_argument('--out_dir', required=True,
                             help="directory to output files")

    # ani_rep mash arguments
    ani_rep_mash = ani_rep_parser.add_argument_group('optional Mash arguments')
    ani_rep_mash.add_argument('--no_mash', action='store_const', const=True, default=False,
                             help='skip pre-filtering using MASH')
    ani_rep_mash.add_argument('--mash_k', default=16, type=int, help='k-mer size [1-32]')
    ani_rep_mash.add_argument('--mash_s', default=5000, type=int, help='maximum number of non-redundant hashes')
    ani_rep_mash.add_argument('--mash_d', default=0.1, type=float, help='maximum distance to keep [0-1]')
    ani_rep_mash.add_argument('--mash_v', default=1.0, type=float, help='maximum p-value to keep [0-1])')

    ani_rep_fastani_opt = ani_rep_parser.add_argument_group('optional FastANI arguments')
    ani_rep_fastani_opt.add_argument('--min_af', default=AF_THRESHOLD, type=float,
                             help='alignment fraction to consider closest genome')

    # ani_rep optional arguments
    ani_rep_opt = ani_rep_parser.add_argument_group('optional arguments')

    ani_rep_opt.add_argument('-x', '--extension', default='fna',
                                   help='extension of files to process, gz = gzipped')
    ani_rep_opt.add_argument('--prefix', default='gtdbtk',
                                    help='desired prefix for output files')
    ani_rep_opt.add_argument('--cpus', default=1, type=int, help='number of CPUs to use')
    ani_rep_opt.add_argument('-h', '--help', action="help", help="show help message")

    # test
    test_parser = subparsers.add_parser('test', conflict_handler='resolve',
                                        formatter_class=CustomHelpFormatter,
                                        help='Test the classify_wf pipeline with 3 archaeal genomes.')
    required_test = test_parser.add_argument_group('required named arguments')
    required_test.add_argument('--out_dir', required=True,
                               help='directory to output files')
    optional_test = test_parser.add_argument_group('optional arguments')
    optional_test.add_argument('--cpus', default=1, type=int,
                               help='number of CPUs to use')
    optional_test.add_argument('-h', '--help', action="help",
                               help="show help message")

    # trim MSA
    msa_parser = subparsers.add_parser('trim_msa', conflict_handler='resolve',
                                       formatter_class=CustomHelpFormatter,
                                       help='Trim an untrimmed MSA file based on a mask.', )

    required_msa = msa_parser.add_argument_group('required named arguments')
    required_msa.add_argument('--untrimmed_msa', required=True,
                              help="untrimmed MSA file")
    required_msa.add_argument('--output', required=True,
                              help='output file')
    mutual_trim_msa = msa_parser.add_argument_group('mutually exclusive required arguments')
    mutex_msa_group = mutual_trim_msa.add_mutually_exclusive_group(required=True)
    mutex_msa_group.add_argument('--mask_file',
                                 help="mask file to use for trimming the MSA")
    mutex_msa_group.add_argument('--reference_mask',
                                 choices=['arc', 'bac'],
                                 help="reference mask already present in GTDB-Tk")

    optional_msa = msa_parser.add_argument_group('optional arguments')
    optional_msa.add_argument('-h', '--help', action="help",
                              help="show help message")

    # export msa
    export_msa_parser = subparsers.add_parser('export_msa', conflict_handler='resolve',
                                              formatter_class=CustomHelpFormatter,
                                              help='Export the untrimmed archaeal or bacterial MSA file.', )
    required_export_msa = export_msa_parser.add_argument_group('required named arguments')
    required_export_msa.add_argument('--domain', required=True, choices=['arc', 'bac'],
                                     help="select domain to download")
    required_export_msa.add_argument('--output', required=True,
                                     help='output file')
    optional_export_msa = export_msa_parser.add_argument_group('optional arguments')
    optional_export_msa.add_argument('-h', '--help', action="help",
                                     help="show help message")

    # verify install
    check_install_parser = subparsers.add_parser('check_install', conflict_handler='resolve',
                                                 formatter_class=CustomHelpFormatter,
                                                 help='Verify if all gtdb data files are present to run GTDB-Tk.', )
    optional_check_install = check_install_parser.add_argument_group('optional arguments')
    optional_check_install.add_argument('-h', '--help', action="help",
                                        help="show help message")

    # -------------------------------------------------
    # get and check options
    args = None
    if len(sys.argv) == 1:
        print_help()
        sys.exit(0)
    elif sys.argv[1] in {'-v', '--v', '-version', '--version'}:
        print("gtdbtk: version %s %s %s" % (version(),
                                            __copyright__,
                                            __author__))
        sys.exit(0)
    elif sys.argv[1] in {'-h', '--h', '-help', '--help'}:
        print_help()
        sys.exit(0)
    else:
        args = parser.parse_args()

    # setup logger
    logger_setup(args.out_dir if hasattr(args, 'out_dir') else None,
                 "gtdbtk.log", "GTDB-Tk", version(), False,
                 hasattr(args, 'debug') and args.debug)
    logger = logging.getLogger('timestamp')

    # -------------------------------------------------
    # do what we came here to do
    try:
        gt_parser = OptionsParser(version())
        if False:
            import cProfile
            cProfile.run('gt_parser.parseOptions(args)', 'prof')
        else:
            gt_parser.parse_options(args)
    except SystemExit:
        sys.stdout.write('\n')
        sys.stdout.flush()
        logger.error('Controlled exit resulting from early termination.')
        sys.exit(1)
    except KeyboardInterrupt:
        sys.stdout.write('\n')
        sys.stdout.flush()
        logger.error('Controlled exit resulting from interrupt signal.')
        sys.exit(1)
    except GTDBTkExit as e:
        sys.stdout.write('\n')
        sys.stdout.flush()
        if len(str(e)) > 0:
            logger.error('{}'.format(e))
        logger.error('Controlled exit resulting from an unrecoverable error or warning.')
        sys.exit(1)
    except (GTDBTkException, BioLibError) as e:
        sys.stdout.write('\n')
        sys.stdout.flush()
        msg = 'Controlled exit resulting from an unrecoverable error or warning.\n\n'
        msg += '=' * 80 + '\n'
        msg += 'EXCEPTION: {}\n'.format(type(e).__name__)
        msg += '  MESSAGE: {}\n'.format(e)
        msg += '_' * 80 + '\n\n'
        msg += traceback.format_exc()
        msg += '=' * 80
        logger.error(msg)
        sys.exit(1)
    except Exception as e:
        sys.stdout.write('\n')
        sys.stdout.flush()
        msg = 'Uncontrolled exit resulting from an unexpected error.\n\n'
        msg += '=' * 80 + '\n'
        msg += 'EXCEPTION: {}\n'.format(type(e).__name__)
        msg += '  MESSAGE: {}\n'.format(e)
        msg += '_' * 80 + '\n\n'
        msg += traceback.format_exc()
        msg += '=' * 80
        logger.error(msg)
        sys.exit(1)<|MERGE_RESOLUTION|>--- conflicted
+++ resolved
@@ -54,7 +54,6 @@
                      (identify -> align -> infer -> root -> decorate)
 
   Methods:
-<<<<<<< HEAD
     identify -> Identify marker genes in genome
     align    -> Create multiple sequence alignment
     classify -> Determine taxonomic classification of genomes
@@ -70,22 +69,6 @@
     
   Testing:
     test          -> Validate the classify_wf pipeline with 3 archaeal genomes 
-=======
-    identify      -> Identify marker genes in genome
-    align         -> Create multiple sequence alignment
-    infer         -> Infer tree from multiple sequence alignment
-    classify      -> Determine taxonomic classification of genomes
-    root          -> Root tree using an outgroup
-    decorate      -> Decorate tree with GTDB taxonomy [In Development]
-    ani_rep       -> Calculates ANI to GTDB representative genomes
-
-  Tools:
-    trim_msa      -> Trim an untrimmed MSA file based on a mask
-    export_msa    -> Export the untrimmed archaeal or bacterial MSA file
-
-  Testing:
-    test          -> Test the classify_wf pipeline with 3 archaeal genomes
->>>>>>> 156426bc
     check_install -> Verify if all GTDB-Tk data files are present
 
   Use: gtdbtk <command> -h for command specific help
