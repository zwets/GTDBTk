###############################################################################
#                                                                             #
#    This program is free software: you can redistribute it and/or modify     #
#    it under the terms of the GNU General Public License as published by     #
#    the Free Software Foundation, either version 3 of the License, or        #
#    (at your option) any later version.                                      #
#                                                                             #
#    This program is distributed in the hope that it will be useful,          #
#    but WITHOUT ANY WARRANTY; without even the implied warranty of           #
#    MERCHANTABILITY or FITNESS FOR A PARTICULAR PURPOSE.  See the            #
#    GNU General Public License for more details.                             #
#                                                                             #
#    You should have received a copy of the GNU General Public License        #
#    along with this program. If not, see <http://www.gnu.org/licenses/>.     #
#                                                                             #
###############################################################################


import logging
import os
import random
import shutil
import sys
from collections import defaultdict
from operator import itemgetter

import dendropy

from tqdm import tqdm
from numpy import median as np_median

import gtdbtk.config.config as Config
from gtdbtk.biolib_lite.common import make_sure_path_exists
from gtdbtk.biolib_lite.execute import check_dependencies
from gtdbtk.biolib_lite.newick import parse_label
from gtdbtk.biolib_lite.seq_io import read_seq, read_fasta
from gtdbtk.biolib_lite.taxonomy import Taxonomy
from gtdbtk.config.output import *
from gtdbtk.exceptions import GenomeMarkerSetUnknown, GTDBTkExit
from gtdbtk.external.fastani import FastANI
from gtdbtk.external.pplacer import Pplacer
from gtdbtk.io.classify_summary import ClassifySummaryFileAR122, ClassifySummaryFileBAC120, ClassifySummaryFileRow
from gtdbtk.io.marker.copy_number import CopyNumberFileAR122, CopyNumberFileBAC120
from gtdbtk.io.pplacer_classification import PplacerClassifyFileBAC120, PplacerClassifyFileAR122
from gtdbtk.io.prodigal.tln_table_summary import TlnTableSummaryFile
from gtdbtk.io.red_dict import REDDictFileAR122, REDDictFileBAC120
from gtdbtk.markers import Markers
from gtdbtk.relative_distance import RelativeDistance
from gtdbtk.tools import add_ncbi_prefix, symlink_f, get_memory_gb, get_reference_ids, TreeTraversal, \
    calculate_patristic_distance, tqdm_log

sys.setrecursionlimit(15000)


class Classify(object):
    """Determine taxonomic classification of genomes by ML placement."""

    def __init__(self, cpus=1, pplacer_cpus=None, debug_mode=False):
        """Initialize."""

        check_dependencies(['pplacer', 'guppy', 'fastANI'])

        self.taxonomy_file = Config.TAXONOMY_FILE
        self.af_threshold = Config.AF_THRESHOLD
        self.gtdb_taxonomy = Taxonomy().read(self.taxonomy_file)

        self.order_rank = ["d__", "p__", "c__", "o__", 'f__', 'g__', 's__']

        self.logger = logging.getLogger('timestamp')

        self.cpus = max(cpus, 1)
        self.pplacer_cpus = max(pplacer_cpus if pplacer_cpus else cpus, 1)

        # pplacer seems to hang if more than 64 threads are given, warn the user
        # otherwise let them if they specify pplacer_cpus.
        if pplacer_cpus and pplacer_cpus > 64:
            self.logger.warning('pplacer is known to hang if >64 CPUs are '
                                'used. You have overridden this using: '
                                '--pplacer_cpus')
        elif not pplacer_cpus and cpus > 64:
            self.logger.warning('Setting pplacer CPUs to 64, as pplacer is '
                                'known to hang if >64 are used. You can '
                                'override this using: --pplacer_cpus')
            self.pplacer_cpus = 64

        self.species_radius = self.parse_radius_file()
        self.reference_ids = get_reference_ids()

        # rank_of_interest determine the rank in the tree_mapping file for
        # lower classification
        self.rank_of_interest = "o__"

        self.debug_mode = debug_mode

    def parse_radius_file(self):
        """
        Parse the radius file from the GTDB-Tk package
        :return:
        Dictionary
            genome_id = radius
        """
        results = {}
        with open(Config.RADII_FILE) as f:
            for line in f:
                infos = line.strip().split('\t')
                gid = infos[1]
                if infos[1].startswith('GB_') or infos[1].startswith('RS_'):
                    gid = gid[3:]
                results[gid] = float(infos[2])
        return results

    def place_genomes(self,
                      user_msa_file,
                      marker_set_id,
                      out_dir,
                      prefix,
                      scratch_dir=None,
                      levelopt=None,
                      tree_iter=None,
                      step=None,
                      step_numbers=None):
        """Place genomes into reference tree using pplacer."""

        # Warn if the memory is insufficient
        mem_gb = get_memory_gb()
        if mem_gb is not None:
            mem_total = mem_gb['MemTotal']
            if marker_set_id == 'bac120' and mem_total < 145:
                self.logger.warning(f'pplacer requires ~152 GB of RAM to fully '
                                    f'load the bacterial tree into memory. '
                                    f'However, {mem_total}GB was detected. '
                                    f'This may affect pplacer performance, '
                                    f'or fail if there is insufficient scratch space.')
            elif marker_set_id == 'ar122' and mem_total < 6:
                self.logger.warning(f'pplacer requires ~8.2 GB of RAM to fully '
                                    f'load the archaeal tree into memory. '
                                    f'However, {mem_total}GB was detected. '
                                    f'This may affect pplacer performance, '
                                    f'or fail if there is insufficient scratch space.')

        # rename user MSA file for compatibility with pplacer
        if not user_msa_file.endswith('.fasta'):
            if marker_set_id == 'bac120':
                t = PATH_BAC120_USER_MSA.format(prefix=prefix)
            elif marker_set_id == 'ar122':
                t = PATH_AR122_USER_MSA.format(prefix=prefix)
            else:
                raise GenomeMarkerSetUnknown('There was an error determining the marker set.')

            shutil.copyfile(user_msa_file, t)
            user_msa_file = t

        # run pplacer to place bins in reference genome tree
        num_genomes = sum([1 for _seq_id, _seq in read_seq(user_msa_file)])

        # check if a scratch file is to be created
        pplacer_mmap_file = None
        if scratch_dir:
            self.logger.info('Using a scratch file for pplacer allocations. '
                             'This decreases memory usage and performance.')
            pplacer_mmap_file = os.path.join(
                scratch_dir, prefix + ".pplacer.scratch")
            make_sure_path_exists(scratch_dir)

        # get path to pplacer reference package
        if marker_set_id == 'bac120':
            if levelopt is None:
                self.logger.log(Config.LOG_TASK,
                                f'Placing {num_genomes} bacterial genomes '
                                f'into reference tree with pplacer using '
                                f'{self.pplacer_cpus} CPUs (be patient).')
                pplacer_ref_pkg = os.path.join(Config.PPLACER_DIR,
                                               Config.PPLACER_BAC120_REF_PKG)
            elif levelopt == 'high':
                self.logger.log(Config.LOG_TASK,
                                f'Placing {num_genomes} bacterial genomes '
                                f'into high reference tree with pplacer using '
                                f'{self.pplacer_cpus} CPUs (be patient).')
                pplacer_ref_pkg = os.path.join(Config.HIGH_PPLACER_DIR,
                                               Config.HIGH_PPLACER_REF_PKG)
            elif levelopt == 'low':
<<<<<<< HEAD
                self.logger.info(
                    f'[{step}/{step_numbers}]Placing {num_genomes} bacterial genomes into low reference tree {tree_iter} with pplacer using {self.pplacer_cpus} cpus (be patient).')
                pplacer_ref_pkg = os.path.join(
                    Config.LOW_PPLACER_DIR, Config.LOW_PPLACER_REF_PKG.format(iter=tree_iter))
=======
                self.logger.log(Config.LOG_TASK,
                                f'Placing {num_genomes} bacterial genomes '
                                f'into low reference tree {tree_iter} with '
                                f'pplacer using {self.pplacer_cpus} CPUs '
                                f'(be patient).')
                pplacer_ref_pkg = os.path.join(Config.LOW_PPLACER_DIR,
                                               Config.LOW_PPLACER_REF_PKG.format(iter=tree_iter))
>>>>>>> 48d23157
        elif marker_set_id == 'ar122':
            self.logger.log(Config.LOG_TASK,
                            f'Placing {num_genomes} archaeal genomes into '
                            f'reference tree with pplacer using '
                            f'{self.pplacer_cpus} CPUs (be patient).')
            pplacer_ref_pkg = os.path.join(Config.PPLACER_DIR,
                                           Config.PPLACER_AR122_REF_PKG)
        else:
            raise GenomeMarkerSetUnknown(f'Unknown marker set: {marker_set_id}')

        # create pplacer output directory
        pplacer_out_dir = os.path.join(out_dir, DIR_PPLACER)
        if not os.path.exists(pplacer_out_dir):
            os.makedirs(pplacer_out_dir)

        # run pplacer
        if marker_set_id == 'bac120':
            pplacer_mem = os.path.join(out_dir, PATH_BAC120_PPLACER_MEM)
            if levelopt is None:
                pplacer_out = os.path.join(out_dir, PATH_BAC120_PPLACER_OUT)
                pplacer_json_out = os.path.join(
                    out_dir, PATH_BAC120_PPLACER_JSON)
            elif levelopt == 'high':
                pplacer_out = os.path.join(
                    out_dir, PATH_HIGH_BAC120_PPLACER_OUT)
                pplacer_json_out = os.path.join(
                    out_dir, PATH_HIGH_BAC120_PPLACER_JSON)
            elif levelopt == 'low':
                pplacer_out = os.path.join(
                    out_dir, PATH_LOW_BAC120_PPLACER_OUT.format(iter=tree_iter))
                pplacer_json_out = os.path.join(
                    out_dir, PATH_LOW_BAC120_PPLACER_JSON.format(iter=tree_iter))
        elif marker_set_id == 'ar122':
            pplacer_out = os.path.join(out_dir, PATH_AR122_PPLACER_OUT)
            pplacer_json_out = os.path.join(out_dir, PATH_AR122_PPLACER_JSON)
            pplacer_mem = os.path.join(out_dir, PATH_AR122_PPLACER_MEM)
        else:
            self.logger.error('There was an error determining the marker set.')
            raise GenomeMarkerSetUnknown

<<<<<<< HEAD
        pplacer = Pplacer(marker_set_id, levelopt, tree_iter)
        pplacer.run(self.pplacer_cpus, 'wag', pplacer_ref_pkg, pplacer_json_out,
                    user_msa_file, pplacer_out, pplacer_mem, pplacer_mmap_file)
        if levelopt is None or levelopt == 'high':
            self.logger.info('pplacer version: {}'.format(pplacer.version))
=======
        pplacer = Pplacer()
        if levelopt is None or levelopt == 'high':
            self.logger.info(f'pplacer version: {pplacer.version}')
        pplacer.run(self.pplacer_cpus, 'wag', pplacer_ref_pkg, pplacer_json_out,
                    user_msa_file, pplacer_out, pplacer_mmap_file)
>>>>>>> 48d23157

        # extract tree
        if marker_set_id == 'bac120':
            if levelopt is None:
                tree_file = os.path.join(
                    out_dir, PATH_BAC120_TREE_FILE.format(prefix=prefix))
            elif levelopt == 'high':
                tree_file = os.path.join(
                    out_dir, PATH_HIGH_BAC120_TREE_FILE.format(prefix=prefix))
            elif levelopt == 'low':
                tree_file = os.path.join(
                    out_dir, PATH_LOW_BAC120_TREE_FILE.format(prefix=prefix, iter=tree_iter))
        elif marker_set_id == 'ar122':
            tree_file = os.path.join(
                out_dir, PATH_AR122_TREE_FILE.format(prefix=prefix))
        else:
            self.logger.error('There was an error determining the marker set.')
            raise GenomeMarkerSetUnknown

        pplacer.tog(pplacer_json_out, tree_file)

        # Symlink to the tree summary file
        if marker_set_id == 'bac120':
            if levelopt is None:
                symlink_f(PATH_BAC120_TREE_FILE.format(prefix=prefix),
                          os.path.join(out_dir, os.path.basename(PATH_BAC120_TREE_FILE.format(prefix=prefix))))
            elif levelopt == 'high':
                symlink_f(PATH_HIGH_BAC120_TREE_FILE.format(prefix=prefix),
                          os.path.join(out_dir, os.path.basename(PATH_HIGH_BAC120_TREE_FILE.format(prefix=prefix))))
            elif levelopt == 'low':
                symlink_f(PATH_LOW_BAC120_TREE_FILE.format(iter=tree_iter, prefix=prefix),
                          os.path.join(out_dir, os.path.basename(PATH_LOW_BAC120_TREE_FILE.format(iter=tree_iter, prefix=prefix))))
        elif marker_set_id == 'ar122':
            symlink_f(PATH_AR122_TREE_FILE.format(prefix=prefix),
                      os.path.join(out_dir, os.path.basename(PATH_AR122_TREE_FILE.format(prefix=prefix))))
        else:
            self.logger.error('There was an error determining the marker set.')
            raise GenomeMarkerSetUnknown

        return tree_file

    def standardise_taxonomy(self, taxstring, marker_set=None):
        """Create a 7 rank taxonomy string from an incomplete taxonomy string

        Parameters
        ----------
        taxstring : str
            incomplete taxonomy string
        marker_set : str
            The marker set to use.

        Returns
        -------
        string
            7 rank taxonomy string.
        """
        # return taxstring
        taxlist = taxstring.split(";")
        while '' in taxlist:
            taxlist.remove('')
        if marker_set == 'bac120':
            taxlist.insert(0, 'd__Bacteria')
        if marker_set == 'ar122':
            taxlist.insert(0, 'd__Archaea')
        taxlist.extend(self.order_rank[len(taxlist):])
        new_taxstring = ";".join(taxlist)
        return new_taxstring


    def _parse_red_dict(self, red_dist_dict):
        """
        Parse the red dictionary from Config file and store the value in a dictionary

        :param red_dist_dict: dictionary stored in the gtdbtk package
        :return: dictionary mapping the rank to the RED value
        """
        results = {}
        for k, v in red_dist_dict.items():
            if k in ['d__', 'domain']:
                results['d__'] = v
            elif k in ['p__', 'phylum']:
                results['p__'] = v
            elif k in ['c__', 'class']:
                results['c__'] = v
            elif k in ['o__', 'order']:
                results['o__'] = v
            elif k in ['f__', 'family']:
                results['f__'] = v
            elif k in ['g__', 'genus']:
                results['g__'] = v
            elif k in ['s__', 'species']:
                results['s__'] = v
        return results

<<<<<<< HEAD
    # TODO: Use the io.marker.copy_number class to read this
    def parser_marker_summary_file(self, marker_summary_file, marker_set_id):
        """
        Parse the marker summary file from the align step
        :param marker_summary_file: marker summary file from the align step
        :param marker_set_id: bac120 or ar122 flag
        :return: return percentage of marker with multi hits for each genome
        """
        results = {}
        with open(marker_summary_file, 'r') as msf:
            msf.readline()
            for line in msf:
                infos = line.strip().split('\t')
                if marker_set_id == "bac120":
                    multi_hits_percent = (100 * float(infos[2])) / \
                        Config.BAC_MARKER_COUNT
                elif marker_set_id == "ar122":
                    multi_hits_percent = (100 * float(infos[2])) / \
                        Config.AR_MARKER_COUNT
                # print (marker_set_id, float(infos[3]), multi_hits_percent)
                if multi_hits_percent >= Config.DEFAULT_MULTIHIT_THRESHOLD:
                    results[infos[0]] = round(multi_hits_percent, 1)
        return results

    def parse_trans_table_file(self, trans_table_file):
        results = {}
        with open(trans_table_file, 'r') as msf:
            for line in msf:
                infos = line.strip().split('\t')
                results[infos[0]] = infos[1]
=======
    def parser_marker_summary_file(self, marker_summary_fh):
        results = dict()
        for gid, marker_dict in marker_summary_fh.genomes.items():
            multi_hits_percent = (100 * len(marker_dict['mul'])) / \
                                 len(marker_summary_fh.marker_names)
            if multi_hits_percent >= Config.DEFAULT_MULTIHIT_THRESHOLD:
                results[gid] = round(multi_hits_percent, 1)
>>>>>>> 48d23157
        return results

    def run(self,
            genomes,
            align_dir,
            out_dir,
            prefix,
            scratch_dir=None,
            recalculate_red=None,
            splittreeopt=False):
        """Classify genomes based on position in reference tree."""

        _bac_gids, _ar_gids, bac_ar_diff = Markers().genome_domain(align_dir, prefix)

        for marker_set_id in ('ar122', 'bac120'):

            if marker_set_id == 'ar122':
                marker_summary_fh = CopyNumberFileAR122(align_dir, prefix)
                marker_summary_fh.read()
                user_msa_file = os.path.join(align_dir,
                                             PATH_AR122_USER_MSA.format(prefix=prefix))
                summary_file = ClassifySummaryFileAR122(out_dir, prefix)
                red_dict_file = REDDictFileAR122(out_dir, prefix)
                pplacer_classify_file = PplacerClassifyFileAR122(out_dir, prefix)
            elif marker_set_id == 'bac120':
                marker_summary_fh = CopyNumberFileBAC120(align_dir, prefix)
                marker_summary_fh.read()
                user_msa_file = os.path.join(align_dir,
                                             PATH_BAC120_USER_MSA.format(prefix=prefix))
                summary_file = ClassifySummaryFileBAC120(out_dir, prefix)
                red_dict_file = REDDictFileBAC120(out_dir, prefix)
                pplacer_classify_file = PplacerClassifyFileBAC120(out_dir, prefix)
            else:
                raise GenomeMarkerSetUnknown('There was an error determining the marker set.')

            if (not os.path.exists(user_msa_file)) or (os.path.getsize(user_msa_file) < 30):
                # file will not exist if there are no User genomes from a
                # given domain
                continue

            # Write the RED dictionary to disk (intermediate file).
            red_dict_file.write()

            percent_multihit_dict = self.parser_marker_summary_file(marker_summary_fh)

            # Read the translation table summary file (identify).
            tln_table_summary_file = TlnTableSummaryFile(align_dir, prefix)
            tln_table_summary_file.read()

            msa_dict = read_fasta(user_msa_file)

<<<<<<< HEAD
            marker_dict = self._write_red_dict(
                out_dir, prefix, marker_set_id)

            if splittreeopt is True and marker_set_id == 'bac120':

                # run pplacer to place bins in high reference genome tree
                num_genomes = sum(
                    [1 for _seq_id, _seq in read_seq(user_msa_file)])
                summaryfout, debugfile, conflict_file = self._generate_summary_file(marker_set_id,
                                                                                    prefix, out_dir,
                                                                                    splittreeopt)
=======
            if splittreeopt is True:
                # run pplacer to place bins in reference genome tree
                num_genomes = sum([1 for _seq_id, _seq in read_seq(user_msa_file)])
                debugfile, conflict_file = self._generate_summary_file(
                    marker_set_id, prefix, out_dir, debugopt, splittreeopt)
>>>>>>> 48d23157

                high_classify_tree = self.place_genomes(user_msa_file,
                                                        marker_set_id,
                                                        out_dir,
                                                        prefix,
                                                        scratch_dir,
                                                        'high')

                high_mrca_tree = self._assign_mrca_red(
                    high_classify_tree, marker_set_id, 'high')

                high_classification = self._get_high_pplacer_taxonomy(out_dir,
                                                                      prefix, user_msa_file, high_mrca_tree)

                tree_mapping_dict = {}
                with open(Config.LOW_TREE_MAPPING_FILE) as ltmf:
                    for line in ltmf:
                        k, v = line.strip().split()
                        tree_mapping_dict[k] = v

                sorted_high_taxonomy, len_sorted_genomes = self._map_high_taxonomy(
<<<<<<< HEAD
                    high_classification, tree_mapping_dict, summaryfout)
                self.logger.info(f"{len_sorted_genomes} out of {num_genomes} have an order assignment. Those genomes will be reclassified.")
=======
                    high_classification, tree_mapping_dict, summary_file)
                self.logger.info(f"{len_sorted_genomes} out of {num_genomes} have an order assignments. Those genomes will be reclassified.")
>>>>>>> 48d23157

                for idx, tree_iter in enumerate(sorted(sorted_high_taxonomy, key=lambda z: len(sorted_high_taxonomy[z]), reverse=True), 1):
                    listg = sorted_high_taxonomy.get(tree_iter)
                    low_classify_tree, submsa_file_path = self._place_in_low_tree(
                        tree_iter, listg, msa_dict, marker_set_id, prefix, scratch_dir, out_dir, idx, len(sorted_high_taxonomy))
                    mrca_lowtree = self._assign_mrca_red(
                        low_classify_tree, marker_set_id, 'low', tree_iter)
                    pplacer_taxonomy_dict = self._get_pplacer_taxonomy(pplacer_classify_file,
                        marker_set_id, user_msa_file, mrca_lowtree)

<<<<<<< HEAD
                    self._parse_tree(mrca_lowtree, genomes, msa_dict, percent_multihit_dict, trans_table_dict,
                                     bac_ar_diff, submsa_file_path, marker_dict, summaryfout, conflict_file, pplacer_taxonomy_dict,
                                     high_classification, tree_iter, debugfile)
                summaryfout.close()
                if self.debug_mode:
=======
                    self._parse_tree(mrca_lowtree, genomes, msa_dict, percent_multihit_dict, tln_table_summary_file.genomes,
                                     bac_ar_diff, submsa_file_path, red_dict_file.data, summary_file, conflict_file, pplacer_taxonomy_dict,
                                     high_classification, debugfile, debugopt)
                if debugopt:
>>>>>>> 48d23157
                    debugfile.close()

            else:
                classify_tree = self.place_genomes(user_msa_file,
                                                   marker_set_id,
                                                   out_dir,
                                                   prefix,
                                                   scratch_dir)

                # get taxonomic classification of each user genome
<<<<<<< HEAD
                summaryfout, debugfile, conflict_file = self._generate_summary_file(
                    marker_set_id, prefix, out_dir, splittreeopt)
                tree_to_process = None
=======
                debugfile, conflict_file = self._generate_summary_file(
                    marker_set_id, prefix, out_dir, debugopt, splittreeopt)
>>>>>>> 48d23157

                if recalculate_red:
                    tree_to_process = self._calculate_red_distances(
                        classify_tree, out_dir)
                else:
                    tree_to_process = self._assign_mrca_red(
                        classify_tree, marker_set_id)

                pplacer_taxonomy_dict = self._get_pplacer_taxonomy(pplacer_classify_file,
                                                                   marker_set_id,
                                                                   user_msa_file,
                                                                   tree_to_process)

<<<<<<< HEAD
                self._parse_tree(tree_to_process,
                                 genomes,
                                 msa_dict,
                                 percent_multihit_dict,
                                 trans_table_dict,
                                 bac_ar_diff,
                                 user_msa_file,
                                 marker_dict,
                                 summaryfout,
                                 conflict_file,
                                 pplacer_taxonomy_dict,
                                 None,
                                 None,
                                 debugfile)
=======
                self._parse_tree(tree_to_process, genomes, msa_dict, percent_multihit_dict,
                                 tln_table_summary_file.genomes,
                                 bac_ar_diff, user_msa_file, red_dict_file.data, summary_file, conflict_file,
                                 pplacer_taxonomy_dict, None,
                                 debugfile, debugopt)
>>>>>>> 48d23157

                # Symlink to the summary file from the root
                if marker_set_id == 'bac120':
                    symlink_f(PATH_BAC120_SUMMARY_OUT.format(prefix=prefix),
                              os.path.join(out_dir, os.path.basename(PATH_BAC120_SUMMARY_OUT.format(prefix=prefix))))
                elif marker_set_id == 'ar122':
                    symlink_f(PATH_AR122_SUMMARY_OUT.format(prefix=prefix),
                              os.path.join(out_dir, os.path.basename(PATH_AR122_SUMMARY_OUT.format(prefix=prefix))))
                else:
                    raise GenomeMarkerSetUnknown('There was an error determining the marker set.')

<<<<<<< HEAD
                summaryfout.close()
                if self.debug_mode:
                    debugfile.close()

    def _generate_summary_file(self, marker_set_id, prefix, out_dir, split_tree_opt=None):
        """
        Generates the summary file, the debug file and the conflict_file
        :param marker_set_id: ['bac120','ar122']
        :param prefix: desired prefix for output files
        :param out_dir: output directory
        :param split_tree_opt: Boolean
        :return: 3 files ( summary file, the debug file and the conflict_file )
        """
        if marker_set_id == 'bac120':
            path_summary = os.path.join(
                out_dir, PATH_BAC120_SUMMARY_OUT.format(prefix=prefix))
        elif marker_set_id == 'ar122':
            path_summary = os.path.join(
                out_dir, PATH_AR122_SUMMARY_OUT.format(prefix=prefix))
        else:
            self.logger.error(
                'There was an error determining the marker set.')
            raise GenomeMarkerSetUnknown

        summaryfout = open(path_summary, 'w')
        debug_file = None
        conflict_summary = None

        summaryfout.write(
            "user_genome\tclassification\tfastani_reference\tfastani_reference_radius\tfastani_taxonomy\tfastani_ani\tfastani_af\t" +
            "closest_placement_reference\tclosest_placement_radius\tclosest_placement_taxonomy\tclosest_placement_ani\tclosest_placement_af\tpplacer_taxonomy\t" +
            "classification_method\tnote\tother_related_references(genome_id,species_name,radius,ANI,AF)\taa_percent\ttranslation_table\tred_value\twarnings\n")
        if self.debug_mode:
            debug_file = open(os.path.join(
=======
                if debugopt:
                    debugfile.close()

            # Write the summary file to disk.
            summary_file.write()

    def _generate_summary_file(self, marker_set_id, prefix, out_dir, debugopt=None, splittreeopt=None):
        debugfile = None
        conflict_summary = None

        if debugopt:
            debugfile = open(os.path.join(
>>>>>>> 48d23157
                out_dir, prefix + '.{}.debug_file.tsv'.format(marker_set_id)), 'w')
            debug_file.write(
                "User genome\tRed value\tHigher rank\tHigher value\tLower rank\tLower value\tcase\tclosest_rank\ttool\n")
        if split_tree_opt:
            conflict_summary = open(os.path.join(
                out_dir, PATH_BAC120_CONFLICT.format(prefix=prefix)), 'w')
            conflict_summary.write(
                "User genome\tHigh classification\tLow Classification\n")
<<<<<<< HEAD
        return(summaryfout, debug_file, conflict_summary)
=======
        return debugfile, conflict_summary
>>>>>>> 48d23157

    def _place_in_low_tree(self, tree_iter, listg, msa_dict, marker_set_id, prefix, scratch_dir, out_dir, step, step_numbers):
        """
        Places the genome of interest in a low reference tree
        :param tree_iter: Tree id
        :param listg: list of genomes to place
        :param msa_dict: MSA
        :param marker_set_id: bac120 or ar122
        :param prefix: prefix for output files
        :param scratch_dir: pplacer option
        :param out_dir: output directory
        :return: the low reference tree with genomes of interest placed.
        """
        make_sure_path_exists(os.path.join(
            out_dir, DIR_LOW_PPLACER.format(iter=tree_iter)))
        submsa_file_path = os.path.join(
            out_dir, PATH_LOW_BAC120_SUBMSA.format(iter=tree_iter))

        submsa_file = open(submsa_file_path, 'w')
        for gid in listg:
            submsa_file.write('>{}\n{}\n'.format(gid, msa_dict.get(gid)))
        submsa_file.close()
        low_classify_tree = self.place_genomes(submsa_file_path,
                                               marker_set_id,
                                               out_dir,
                                               prefix,
                                               scratch_dir,
                                               'low', tree_iter, step, step_numbers)
        return(low_classify_tree, submsa_file_path)

    @staticmethod
    def _get_fastani_verification(tree, reference_ids, tt):
        """

        Parameters
        ----------
        tree : dendropy.Tree
            The input tree.

        reference_ids : frozenset
            A set containing the reference ID labels.

        Returns
        -------

        """
        """For each user genome, we select the first parent node with a label.
        If, while going up the tree, we find a node with only one reference
        genome, we select this reference genome as leaf_reference.
        """

        # Traverse up the tree, starting at each user leaf node.
        out = dict()
        number_comparison = 0
        qry_nodes = list(tree.leaf_node_iter(filter_fn=lambda x: x.taxon.label not in reference_ids))
        for leaf_node in tqdm_log(qry_nodes, unit='genome'):

            # Traverse up to find the first labelled parent node.
            par_node = leaf_node.parent_node
            leaf_ref_genome = None
            leaf_ref_genomes = [subnd for subnd in tt.get_leaf_nodes(par_node)
                                if subnd.taxon.label.replace("'", '') in reference_ids]
            if len(leaf_ref_genomes) == 1:
                leaf_ref_genome = leaf_ref_genomes[0]

            _support, parent_taxon, _aux_info = parse_label(par_node.label)
            # while par_node is not None and parent_taxon is empty,
            # we go up the tree
            while par_node is not None and not parent_taxon:
                par_node = par_node.parent_node
                if leaf_ref_genome is None:
                    leaf_ref_genomes = [subnd for subnd in tt.get_leaf_nodes(par_node)
                                        if subnd.taxon.label.replace("'", '') in reference_ids]
                    if len(leaf_ref_genomes) == 1:
                        leaf_ref_genome = leaf_ref_genomes[0]
                _support, parent_taxon, _aux_info = parse_label(par_node.label)

            # if the parent node is at the genus level
            parent_rank = parent_taxon.split(";")[-1]
            if parent_rank.startswith('g__'):
                # we get all the reference genomes under this genus
                list_subnode_initials = [subnd.taxon.label.replace("'", '')
                                         for subnd in tt.get_leaf_nodes(par_node)]
                if len(set(list_subnode_initials) & reference_ids) < 1:
                    raise GTDBTkExit(f"There are no reference genomes under '{parent_rank}'")
                else:
                    list_ref_genomes = [subnd for subnd in tt.get_leaf_nodes(par_node)
                                        if subnd.taxon.label.replace("'", '') in reference_ids]

                    # we pick the first 100 genomes closest (patristic distance) to the
                    # user genome under the same genus
                    dict_dist_refgenomes = calculate_patristic_distance(leaf_node,
                                                                        list_ref_genomes,
                                                                        tt)

                    sorted_l = sorted(iter(dict_dist_refgenomes.items()), key=itemgetter(1))
                    sorted_l = sorted_l[0:100]
                    number_comparison += len(sorted_l)
                    out[leaf_node] = {"potential_g": sorted_l,
                                      "pplacer_g": leaf_ref_genome}
            else:
                if leaf_ref_genome:
                    out[leaf_node] = {"potential_g": [(leaf_ref_genome, 0.0)],
                                      "pplacer_g": leaf_ref_genome}

        return out

    def _classify_red_topology(self, tree, msa_dict, percent_multihit_dict, trans_table_dict, bac_ar_diff,
                               user_msa_file, red_dict, summary_file, conflict_file, pplacer_taxonomy_dict,
                               high_classification, debugfile, debugopt, classified_user_genomes,
                               unclassified_user_genomes, tt):
        user_genome_ids = set(read_fasta(user_msa_file).keys())
        user_genome_ids = user_genome_ids.difference(set(classified_user_genomes))
        for leaf in tree.leaf_node_iter(filter_fn=lambda x: x.taxon.label in user_genome_ids):

            # In some cases , pplacer can associate 2 user genomes
            # on the same parent node so we need to go up the tree
            # to find a node with a reference genome as leaf.
            cur_node = leaf.parent_node
            list_subnode = [subnd.taxon.label.replace("'", '')
                            for subnd in tt.get_leaf_nodes(cur_node)]
            while len(set(list_subnode) & self.reference_ids) < 1:
                cur_node = cur_node.parent_node
                list_subnode = [subnd.taxon.label.replace("'", '')
                                for subnd in tt.get_leaf_nodes(cur_node)]

            current_rel_list = cur_node.rel_dist

            parent_taxon_node = cur_node.parent_node
            _support, parent_taxon, _aux_info = parse_label(parent_taxon_node.label)

            while parent_taxon_node is not None and not parent_taxon:
                parent_taxon_node = parent_taxon_node.parent_node
                _support, parent_taxon, _aux_info = parse_label(parent_taxon_node.label)

            # is the node represent multiple ranks, we select the lowest one
            # i.e. if node is p__A;c__B;o__C we pick o__
            parent_rank = parent_taxon.split(";")[-1][0:3]
            parent_rel_dist = parent_taxon_node.rel_dist

            debug_info = [leaf.taxon.label, parent_rank, parent_rel_dist, '', '', '', '']

            child_taxons = []
            closest_rank = None
            detection = "taxonomic novelty determined using RED"
            # if the genome is not placed between the genus and
            # specie ranks
            if parent_rank != 'g__':
                # we select the child rank (if parent_rank = 'c__'
                # child rank will be 'o__)'
                child_rk = self.order_rank[self.order_rank.index(parent_rank) + 1]

                # get all reference genomes under the current node
                list_subnode = [childnd.taxon.label.replace("'", '')
                                for childnd in tt.get_leaf_nodes(cur_node)
                                if childnd.taxon.label in self.reference_ids]

                # get all names for the child rank
                list_ranks = [self.gtdb_taxonomy.get(name)[self.order_rank.index(child_rk)]
                              for name in list_subnode]

                # if there is just one rank name
                if len(set(list_ranks)) == 1:
                    for subranknd in cur_node.preorder_iter():
                        _support, subranknd_taxon, _aux_info = parse_label(subranknd.label)
                        if subranknd.is_internal() \
                                and subranknd_taxon is not None \
                                and subranknd_taxon.startswith(child_rk):
                            child_taxons = subranknd_taxon.split(";")
                            child_taxon_node = subranknd
                            child_rel_dist = child_taxon_node.rel_dist
                            break
                else:
                    # case 2a and 2b
                    closest_rank = parent_rank
                    detection = "taxonomic classification fully defined by topology"
            else:
                # case 1a
                closest_rank = parent_rank
                detection = "taxonomic classification fully defined by topology"

            # case 1b
            if len(child_taxons) == 0 and closest_rank is None:
                list_leaves = [childnd.taxon.label.replace("'", '')
                               for childnd in tt.get_leaf_nodes(cur_node)
                               if childnd.taxon.label in self.reference_ids]
                if len(list_leaves) != 1:
                    list_subrank = []
                    for leaf_subrank in list_leaves:
                        list_subrank.append(self.gtdb_taxonomy.get(leaf_subrank)
                                            [self.order_rank.index(parent_rank) + 1])
                    if len(set(list_subrank)) == 1:
                        print(list_leaves)
                        print(list_subrank)
                        raise GTDBTkExit('There should be only one leaf.')
                    else:
                        closest_rank = parent_rank
                        detection = "taxonomic classification fully defined by topology"
                list_leaf_ranks = self.gtdb_taxonomy.get(list_leaves[0])[
                                  self.order_rank.index(child_rk):-1]  # We remove the species name
                for leaf_taxon in reversed(list_leaf_ranks):
                    if leaf_taxon == list_leaf_ranks[0]:
                        if abs(current_rel_list - red_dict.get(leaf_taxon[:3])) < abs(
                                current_rel_list - red_dict.get(parent_rank)):
                            closest_rank = leaf_taxon[:3]
                            debug_info[3] = leaf_taxon
                            debug_info[5] = 'case 1b - III'
                            break
                    else:
                        pchildrank = list_leaf_ranks[list_leaf_ranks.index(leaf_taxon) - 1]
                        if abs(current_rel_list - red_dict.get(leaf_taxon[:3])) < abs(
                                current_rel_list - red_dict.get(pchildrank[:3])):
                            closest_rank = leaf_taxon[:3]
                            debug_info[1] = pchildrank
                            debug_info[2] = 1.0
                            debug_info[3] = leaf_taxon
                            debug_info[5] = 'case 1b - II'
                            break
                if closest_rank is None:
                    closest_rank = parent_rank
                    debug_info[3] = list_leaf_ranks[0]
                    debug_info[5] = 'case 1b - IV'

            # if there is multiple ranks on the child node (i.e genome between p__Nitrospirae and c__Nitrospiria;o__Nitrospirales;f__Nitropiraceae)
            # we loop through the list of rank from f_ to c_ rank
            for child_taxon in reversed(child_taxons):
                # if lower rank is c__Nitropiria
                if child_taxon == child_taxons[0]:
                    if (abs(current_rel_list - red_dict.get(child_taxon[:3])) < abs(
                            child_rel_dist - red_dict.get(child_taxon[:3])) and
                            abs(current_rel_list - red_dict.get(child_taxon[:3])) < abs(
                                current_rel_list - red_dict.get(parent_rank))):
                        debug_info[3] = ';'.join(child_taxons)
                        debug_info[4] = child_rel_dist
                        debug_info[5] = 'case 3b - II'
                        closest_rank = child_taxon[:3]
                    elif closest_rank is None:
                        closest_rank = parent_rank
                        debug_info[3] = ';'.join(child_taxons)
                        debug_info[4] = child_rel_dist
                        debug_info[5] = 'case 3b - III'
                else:
                    pchildrank = child_taxons[child_taxons.index(
                        child_taxon) - 1]
                    if (abs(current_rel_list - red_dict.get(child_taxon[:3])) < abs(
                            current_rel_list - red_dict.get(pchildrank[:3])) and
                            abs(current_rel_list - red_dict.get(child_taxon[:3])) < abs(
                                child_rel_dist - red_dict.get(child_taxon[:3]))):
                        closest_rank = child_taxon
                        debug_info[3] = ';'.join(child_taxons)
                        debug_info[4] = child_rel_dist
                        debug_info[5] = 'case 3b - I'
                        break

            # case 1b
            if closest_rank is None:
                raise Exception('closest rank is None')

            debug_info[6] = closest_rank

            list_subnode = [subnd.taxon.label.replace("'", '')
                            for subnd in tt.get_leaf_nodes(cur_node)]
            red_taxonomy = self._get_redtax(list_subnode, closest_rank)

            del debug_info[0]

            summary_row = ClassifySummaryFileRow()
            if leaf.taxon.label in unclassified_user_genomes:
                summary_row = unclassified_user_genomes.get(leaf.taxon.label)
                if summary_row.note == '':
                    summary_row.note = None
            summary_row.gid = leaf.taxon.label
            summary_row.classification = self.standardise_taxonomy(red_taxonomy)
            summary_row.pplacer_tax = pplacer_taxonomy_dict.get(leaf.taxon.label)
            if summary_row.classification_method is None:
                summary_row.classification_method = detection
            summary_row.msa_percent = self.aa_percent_msa(msa_dict.get(summary_row.gid))
            summary_row.tln_table = trans_table_dict.get(summary_row.gid)
            summary_row.red_value = current_rel_list

            notes = []
            if summary_row.gid in percent_multihit_dict:
                notes.append('Genome has more than {}% of markers with multiple hits'.format(
                    percent_multihit_dict.get(summary_row.gid)))
            if summary_row.gid in bac_ar_diff:
                notes.append('Genome domain questionable ( {}% Bacterial, {}% Archaeal)'.format(
                    bac_ar_diff.get(summary_row.gid).get('bac120'),
                    bac_ar_diff.get(summary_row.gid).get('ar122')))

            if len(notes) > 0:
                summary_row.warnings = ';'.join(notes)
            summary_file.add_row(summary_row)

            if debugopt:
                debugfile.write('{0}\t{1}\t{2}\t{3}\n'.format(
                    leaf.taxon.label, current_rel_list, '\t'.join(str(x) for x in debug_info), detection))
            if high_classification and leaf.taxon.label in high_classification:
                fullrank = [x for x in high_classification.get(leaf.taxon.label).get('tk_tax').split(
                    ';')[0:self.order_rank.index(self.rank_of_interest) + 2] if len(x) > 3]
                low_taxonomy = summary_row.classification.split(';')[0:len(fullrank)]
                if fullrank != low_taxonomy:
                    conflict_file.write('{}\t{}\t{}\n'.format(leaf.taxon.label, high_classification.get(
                        leaf.taxon.label).get('tk_tax'), summary_row.classification))

    def _parse_tree(self, tree, genomes, msa_dict, percent_multihit_dict, trans_table_dict, bac_ar_diff,
<<<<<<< HEAD
                    user_msa_file, marker_dict, summaryfout, conflict_file, pplacer_taxonomy_dict, high_classification, tree_index, debugfile):
=======
                    user_msa_file, red_dict, summary_file, conflict_file, pplacer_taxonomy_dict, high_classification,
                    debugfile, debugopt):
>>>>>>> 48d23157
        # Genomes can be classified by using FastANI or RED values
        # We go through all leaves of the tree. if the leaf is a user
        # genome we take its parent node and look at all the leaves
        # for this node.

        # Persist descendant information for efficient traversal.
        tt = TreeTraversal()

        self.logger.log(Config.LOG_TASK, 'Traversing tree to determine classification method.')
        fastani_verification = self._get_fastani_verification(tree, self.reference_ids, tt)

        # we run a fastani comparison for each user genomes against the
        # selected genomes in the same genus
        if len(fastani_verification) > 0:
            fastani = FastANI(cpus=self.cpus, force_single=True)
            d_ani_compare, d_paths = self._get_fastani_genome_path(
                fastani_verification, genomes)
            self.logger.log(Config.LOG_TASK,
                            f'Calculating average nucleotide identity using '
                            f'FastANI (v{fastani.version}).')
            all_fastani_dict = fastani.run(d_ani_compare, d_paths)
        else:
            all_fastani_dict = {}

        classified_user_genomes, unclassified_user_genomes = self._sort_fastani_results(
            fastani_verification, pplacer_taxonomy_dict, all_fastani_dict, msa_dict, percent_multihit_dict,
<<<<<<< HEAD
            trans_table_dict, bac_ar_diff, summaryfout)

        self.logger.info('{0} genome(s) have been classified using FastANI and pplacer.'.format(
            len(classified_user_genomes)))
        # TO DELETE TEMP
        if self.debug_mode:
            file_tree_mapping = open(os.path.join(
                os.path.dirname(summaryfout.name), 'treemapping.tsv'), 'a')
            for x in classified_user_genomes:
                file_tree_mapping.write('{}\tTRUE\t{}\n'.format(x, tree_index))
            for x in unclassified_user_genomes:
                file_tree_mapping.write(
                    '{}\tFALSE\t{}\n'.format(x, tree_index))
            user_genome_ids_temp = set(read_fasta(user_msa_file).keys())
            user_genome_ids_temp = user_genome_ids_temp.difference(
                set(classified_user_genomes))
            user_genome_ids_temp = user_genome_ids_temp.difference(
                set(unclassified_user_genomes))
            for x in user_genome_ids_temp:
                file_tree_mapping.write(
                    '{}\tFALSE\t{}\n'.format(x, tree_index))

        ###
        user_genome_ids = set(read_fasta(user_msa_file).keys())

        # we remove ids already classified with FastANI
        user_genome_ids = user_genome_ids.difference(
            set(classified_user_genomes))
        for leaf in tree.leaf_node_iter():
            if leaf.taxon.label in user_genome_ids:
                # In some cases , pplacer can associate 2 user genomes
                # on the same parent node so we need to go up the tree
                # to find a node with a reference genome as leaf.
                cur_node = leaf.parent_node
                list_subnode = [subnd.taxon.label.replace(
                    "'", '') for subnd in cur_node.leaf_iter()]
                while len(set(list_subnode) & set(self.reference_ids)) < 1:
                    cur_node = cur_node.parent_node
                    list_subnode = [subnd.taxon.label.replace(
                        "'", '') for subnd in cur_node.leaf_iter()]

                current_rel_list = cur_node.rel_dist

                parent_taxon_node = cur_node.parent_node
                _support, parent_taxon, _aux_info = parse_label(
                    parent_taxon_node.label)

                while parent_taxon_node is not None and not parent_taxon:
                    parent_taxon_node = parent_taxon_node.parent_node
                    _support, parent_taxon, _aux_info = parse_label(
                        parent_taxon_node.label)

                # is the node represent multiple ranks, we select the lowest one
                # i.e. if node is p__A;c__B;o__C we pick o__
                parent_rank = parent_taxon.split(";")[-1][0:3]
                parent_rel_dist = parent_taxon_node.rel_dist

                debug_info = [leaf.taxon.label, parent_rank,
                              parent_rel_dist, '', '', '', '']

                child_taxons = []
                closest_rank = None
                detection = "taxonomic novelty determined using RED"
                # if the genome is not placed between the genus and
                # specie ranks
                if parent_rank != 'g__':
                    # we select the child rank (if parent_rank = 'c__'
                    # child rank will be 'o__)'
                    child_rk = self.order_rank[self.order_rank.index(
                        parent_rank) + 1]

                    # get all reference genomes under the current node
                    list_subnode = [childnd.taxon.label.replace("'", '') for childnd in cur_node.leaf_iter(
                    ) if childnd.taxon.label in self.reference_ids]

                    # get all names for the child rank
                    list_ranks = [self.gtdb_taxonomy.get(
                        name)[self.order_rank.index(child_rk)] for name in list_subnode]

                    # if there is just one rank name
                    # (i.e one order) we select the RED value of this rank to compare with the
                    # RED value of the genome of interest
                    if len(set(list_ranks)) == 1:
                        for subranknd in cur_node.preorder_iter():
                            _support, subranknd_taxon, _aux_info = parse_label(
                                subranknd.label)
                            if subranknd.is_internal() and subranknd_taxon is not None and subranknd_taxon.startswith(
                                    child_rk):
                                child_taxons = subranknd_taxon.split(
                                    ";")
                                child_taxon_node = subranknd
                                child_rel_dist = child_taxon_node.rel_dist
                                break
                    else:
                        # case 2a and 2b
                        closest_rank = parent_rank
                        detection = "taxonomic classification fully defined by topology"
                else:
                    # case 1a
                    closest_rank = parent_rank
                    detection = "taxonomic classification fully defined by topology"

                # case 1b
                if len(child_taxons) == 0 and closest_rank is None:
                    list_leaves = [childnd.taxon.label.replace("'", '') for childnd in cur_node.leaf_iter(
                    ) if childnd.taxon.label in self.reference_ids]
                    if len(list_leaves) != 1:
                        list_subrank = []
                        for leaf_subrank in list_leaves:
                            list_subrank.append(self.gtdb_taxonomy.get(
                                leaf_subrank)[self.order_rank.index(parent_rank) + 1])
                        if len(set(list_subrank)) == 1:
                            print(list_leaves)
                            print(list_subrank)
                            raise Exception(
                                'There should be only one leaf.')
                        else:
                            closest_rank = parent_rank
                            detection = "taxonomic classification fully defined by topology"
                    list_leaf_ranks = self.gtdb_taxonomy.get(
                        list_leaves[0])[self.order_rank.index(child_rk):-1]  # We remove the species name
                    for leaf_taxon in reversed(list_leaf_ranks):
                        if leaf_taxon == list_leaf_ranks[0]:
                            if abs(current_rel_list - marker_dict.get(leaf_taxon[:3])) < abs(
                                    current_rel_list - marker_dict.get(parent_rank)):
                                closest_rank = leaf_taxon[:3]
                                debug_info[3] = leaf_taxon
                                debug_info[5] = 'case 1b - III'
                                break
                        else:
                            pchildrank = list_leaf_ranks[list_leaf_ranks.index(
                                leaf_taxon) - 1]
                            if abs(current_rel_list - marker_dict.get(leaf_taxon[:3])) < abs(
                                    current_rel_list - marker_dict.get(pchildrank[:3])):
                                closest_rank = leaf_taxon[:3]
                                debug_info[1] = pchildrank
                                debug_info[2] = 1.0
                                debug_info[3] = leaf_taxon
                                debug_info[5] = 'case 1b - II'
                                break
                    if closest_rank is None:
                        closest_rank = parent_rank
                        debug_info[3] = list_leaf_ranks[0]
                        debug_info[5] = 'case 1b - IV'

                # if there is multiple ranks on the child node (i.e genome between p__Nitrospirae and c__Nitrospiria;o__Nitrospirales;f__Nitropiraceae)
                # we loop through the list of rank from f_ to c_ rank
                for child_taxon in reversed(child_taxons):
                    # if lower rank is c__Nitropiria
                    if child_taxon == child_taxons[0]:
                        if (abs(current_rel_list - marker_dict.get(child_taxon[:3])) < abs(
                                child_rel_dist - marker_dict.get(child_taxon[:3])) and
                                abs(current_rel_list - marker_dict.get(child_taxon[:3])) < abs(
                                    current_rel_list - marker_dict.get(parent_rank))):
                            debug_info[3] = ';'.join(child_taxons)
                            debug_info[4] = child_rel_dist
                            debug_info[5] = 'case 3b - II'
                            closest_rank = child_taxon[:3]
                        elif closest_rank is None:
                            closest_rank = parent_rank
                            debug_info[3] = ';'.join(child_taxons)
                            debug_info[4] = child_rel_dist
                            debug_info[5] = 'case 3b - III'
                    else:
                        pchildrank = child_taxons[child_taxons.index(
                            child_taxon) - 1]
                        if (abs(current_rel_list - marker_dict.get(child_taxon[:3])) < abs(
                                current_rel_list - marker_dict.get(pchildrank[:3])) and
                                abs(current_rel_list - marker_dict.get(child_taxon[:3])) < abs(
                                    child_rel_dist - marker_dict.get(child_taxon[:3]))):
                            closest_rank = child_taxon
                            debug_info[3] = ';'.join(child_taxons)
                            debug_info[4] = child_rel_dist
                            debug_info[5] = 'case 3b - I'
                            break

                # case 1b
                if closest_rank is None:
                    raise Exception('closest rank is None')

                debug_info[6] = closest_rank

                list_subnode = [subnd.taxon.label.replace(
                    "'", '') for subnd in cur_node.leaf_iter()]
                red_taxonomy = self._get_redtax(
                    list_subnode, closest_rank)

                del debug_info[0]

                summary_list = [None] * 20
                if leaf.taxon.label in unclassified_user_genomes:
                    summary_list = unclassified_user_genomes.get(
                        leaf.taxon.label)
                    if summary_list[14] == '':
                        summary_list[14] = None
                summary_list[0] = leaf.taxon.label
                summary_list[1] = self.standardise_taxonomy(
                    red_taxonomy)
                summary_list[12] = pplacer_taxonomy_dict.get(
                    leaf.taxon.label)
                if summary_list[13] is None:
                    summary_list[13] = detection
                summary_list[16] = self.aa_percent_msa(
                    msa_dict.get(summary_list[0]))
                summary_list[17] = trans_table_dict.get(
                    summary_list[0])
                summary_list[18] = current_rel_list

                notes = []
                if summary_list[0] in percent_multihit_dict:
                    notes.append('Genome has more than {}% of markers with multiple hits'.format(
                        percent_multihit_dict.get(summary_list[0])))
                if summary_list[0] in bac_ar_diff:
                    notes.append('Genome domain questionable ( {}% Bacterial, {}% Archaeal)'.format(
                        bac_ar_diff.get(summary_list[0]).get('bac120'),
                        bac_ar_diff.get(summary_list[0]).get('ar122')))

                if len(notes) > 0:
                    summary_list[19] = ';'.join(notes)
                summaryfout.write("{0}\n".format(
                    '\t'.join(['N/A' if x is None else str(x) for x in summary_list])))
                if self.debug_mode:
                    debugfile.write('{0}\t{1}\t{2}\t{3}\n'.format(
                        leaf.taxon.label, current_rel_list, '\t'.join(str(x) for x in debug_info), detection))
                if high_classification and leaf.taxon.label in high_classification:
                    fullrank = [x for x in high_classification.get(leaf.taxon.label).get('tk_tax').split(
                        ';')[0:self.order_rank.index(self.rank_of_interest) + 2] if len(x) > 3]
                    low_taxonomy = summary_list[1].split(';')[0:len(fullrank)]
                    if fullrank != low_taxonomy:
                        conflict_file.write('{}\t{}\t{}\n'.format(leaf.taxon.label, high_classification.get(
                            leaf.taxon.label).get('tk_tax'), summary_list[1]))
=======
            trans_table_dict, bac_ar_diff, summary_file)
        self.logger.info(f'{len(classified_user_genomes):,} genome(s) have '
                         f'been classified using FastANI and pplacer.')

        # Iterate over each leaf node that was not classified with FastANI.
        self._classify_red_topology(tree, msa_dict, percent_multihit_dict,
                                    trans_table_dict, bac_ar_diff, user_msa_file,
                                    red_dict, summary_file, conflict_file,
                                    pplacer_taxonomy_dict, high_classification,
                                    debugfile, debugopt, classified_user_genomes,
                                    unclassified_user_genomes, tt)
>>>>>>> 48d23157

    def _map_high_taxonomy(self, high_classification, mapping_dict, summary_file):
        """
        Based on the classification on the high reference tree, we select which genomes go to which low reference tree

        :param high_classification: Taxonomy from the high reference tree
        :param mapping_dict: dictionary mapping the order of interest and the low tree id
        :param summary_file: Summary file
        :return: dictionary low tree of reference=[list of user genomes]
        """
        mapped_rank = {}
        counter = 0
        rktocheck = []
        for k, v in high_classification.items():
            # if the classification has an order

            rk_to_check = v.get('tk_tax').split(
                ';')[self.order_rank.index(self.rank_of_interest)]
            rktocheck.append(rk_to_check)
            if len(rk_to_check) > 3:
                mapped_rank.setdefault(
                    mapping_dict.get(rk_to_check), []).append(k)
                counter += 1
            else:
<<<<<<< HEAD
                output_file = [None] * 19
                output_file[0] = k
                output_file[1] = v.get('tk_tax')
                output_file[12] = v.get('pplacer_tax')
                output_file[13] = 'taxonomic novelty determined using RED'
                output_file[18] = v.get('rel_dist')
                summary_file.write("{}\n".format(
                    '\t'.join(['N/A' if x is None else str(x) for x in output_file])))
=======
                summary_row = ClassifySummaryFileRow()
                summary_row.gid = k
                summary_row.classification = v.get('tk_tax')
                summary_row.pplacer_tax = v.get('pplacer_tax')
                summary_row.red_value = v.get('rel_dist')
                summary_file.add_row(summary_row)
>>>>>>> 48d23157
        return mapped_rank, counter

    def _assign_mrca_red(self, input_tree, marker_set_id, levelopt=None, tree_iter=None):
        """Parse the pplacer tree and write the partial taxonomy for each user genome based on their placements

        Parameters
        ----------
        input_tree : pplacer tree
        marker_set_id : bacterial or archeal id (bac120 or ar122)

        Returns
        -------
        tree: pplacer tree with RED value added to nodes of interest

        """

        self.logger.info('Calculating RED values based on reference tree.')
        tree = dendropy.Tree.get_from_path(input_tree,
                                           schema='newick',
                                           rooting='force-rooted',
                                           preserve_underscores=True)

        # Persist descendant information for efficient traversal.
        tt = TreeTraversal()

        if levelopt is None:
            red_file = Config.MRCA_RED_BAC120
        elif levelopt == 'high':
            red_file = Config.HIGH_RED_FILE
        elif levelopt == 'low':
            red_file = Config.LOW_RED_FILE.format(iter=tree_iter)
        if marker_set_id == 'ar122':
            red_file = Config.MRCA_RED_AR122

        # create map from leave labels to tree nodes
        leaf_node_map = {}
        for leaf in tree.leaf_node_iter():
            leaf_node_map[leaf.taxon.label] = leaf

        # parse RED file and associate reference RED value to reference node in
        # the tree
        reference_nodes = set()
        with open(red_file) as rf:
            for line in rf:
                label_ids, red_value = line.strip().split('\t')
                labels = label_ids.split('|')
                if len(labels) == 2:
                    taxa = [leaf_node_map[label].taxon for label in labels]
                    node = tree.mrca(taxa=taxa)
                elif len(labels) == 1:
                    node = leaf_node_map[labels[0]]

                node.rel_dist = float(red_value)
                reference_nodes.add(node)

        # For all leaf nodes that are not reference genomes
        # We only give RED value to added nodes placed on a reference edge ( between a reference parent and a reference child)
        # The new red value for the pplacer node =
        # RED_parent + (RED_child -RED_parent) * ( (pplacer_disttoroot - parent_disttoroot) / (child_disttoroot - parent_disttoroot) )
        for nd in tree.leaf_nodes():
            if nd not in reference_nodes:
                nd.rel_dist = 1.0
                pplacer_node = nd
                pplacer_parent_node = pplacer_node.parent_node

                while not bool(tt.get_leaf_nodes(pplacer_node) & reference_nodes):
                    pplacer_node = pplacer_parent_node
                    pplacer_parent_node = pplacer_node.parent_node

                # perform level-order tree search to find first child
                # node that is part of the reference set
                for child in pplacer_node.levelorder_iter():
                    if child in reference_nodes:
                        child_node = child
                        break

                # find first parent node that is part of the reference set
                while not pplacer_parent_node in reference_nodes:
                    pplacer_parent_node = pplacer_parent_node.parent_node

                # we go up the tree until we reach pplacer_parent_node
                current_node = child_node.parent_node
                edge_length = child_node.edge_length
                on_pplacer_branch = False
                pplacer_edge_length = 0

                while current_node != pplacer_parent_node:
                    if on_pplacer_branch or current_node == pplacer_node:
                        on_pplacer_branch = True
                        pplacer_edge_length += current_node.edge_length
                    edge_length += current_node.edge_length
                    current_node = current_node.parent_node

                ratio = pplacer_edge_length / edge_length

                branch_rel_dist = child_node.rel_dist - pplacer_parent_node.rel_dist
                branch_rel_dist = pplacer_parent_node.rel_dist + branch_rel_dist * ratio

                pplacer_node.rel_dist = branch_rel_dist

        return tree

    def _get_pplacer_taxonomy(self, pplacer_classify_file, marker_set_id, user_msa_file, tree):
        """Parse the pplacer tree and write the partial taxonomy for each user genome based on their placements

        Parameters
        ----------
        pplacer_classify_file : output file object to write
        marker_set_id : bacterial or archaeal id (bac120 or ar122)
        user_msa_file : msa file listing all user genomes for a certain domain
        tree : pplacer tree including the user genomes

        Returns
        -------
        dictionary[genome_label]=pplacer_taxonomy

        """

        # We get the pplacer taxonomy for comparison
        user_genome_ids = set(read_fasta(user_msa_file).keys())
        for leaf in tree.leaf_node_iter():
            if leaf.taxon.label in user_genome_ids:
                taxa = []
                cur_node = leaf
                while cur_node.parent_node:
                    _support, taxon, _aux_info = parse_label(cur_node.label)
                    if taxon:
                        for t in taxon.split(';')[::-1]:
                            taxa.append(t.strip())
                    cur_node = cur_node.parent_node
                taxa_str = ';'.join(taxa[::-1])
                pplacer_classify_file.add_genome(leaf.taxon.label,
                                                 self.standardise_taxonomy(taxa_str, marker_set_id))
        pplacer_classify_file.write()

        return pplacer_classify_file.data

    def _formatnote(self, sorted_dict, labels):
        """Format the note field by concatenating all information in a sorted dictionary

        Parameters
        ----------
        sorted_dict : sorted dictionary listing reference genomes, ani and alignment fraction for a specific user genome
                    (genomeid, {ani: value, af: value})
        labels : array of label that are removed from the note field

        Returns
        -------
        string
            note field

        """
        note_list = []
        for element in sorted_dict:
            if element[0] not in labels:
                note_str = "{}, {}, {}, {}, {}".format(element[0],
                                                       self.gtdb_taxonomy.get(
                                                           add_ncbi_prefix(element[0]))[6],
                                                       self.species_radius.get(
                                                           element[0]),
                                                       round(
                                                           element[1].get('ani'), 2),
                                                       element[1].get('af'))
                note_list.append(note_str)
        return note_list

    def aa_percent_msa(self, aa_string):
        aa_len = sum([1 for c in aa_string if c.isalpha()])
        aa_perc = float(aa_len) / len(aa_string)
        return round(aa_perc * 100, 2)

    def _sort_fastani_results(self, fastani_verification, pplacer_taxonomy_dict,
                              all_fastani_dict, msa_dict, percent_multihit_dict,
                              trans_table_dict, bac_ar_diff, summary_file):
        """Format the note field by concatenating all information in a sorted dictionary

        Parameters
        ----------
        fastani_verification : dictionary listing the potential genomes associated with a user genome d[user_genome] = {"potential_g": [
                                    (potential_genome_in_same_genus,patristic distance)], "pplacer_g": genome_of_reference_selected_by_pplacer(if any)}
        all_fastani_dict : dictionary listing the fastani ANI for each user genomes against the potential genomes d[user_genome]={ref_genome1:{"af":af,"ani":ani},ref_genome2:{"af":af,"ani":ani}}
        summaryfout: output file

        Returns
        -------
        classified_user_genomes: list of genomes where FastANI and Placement in the reference tree have predicted a taxonomy
        unclassified_user_genomes: dictionary of genomes where FastANI and Placement in the reference tree have not  predicted a taxonomy

        """
        classified_user_genomes = []
        unclassified_user_genomes = {}

        for userleaf, potential_nodes in fastani_verification.items():

            summary_row = ClassifySummaryFileRow()

            notes = []
            if userleaf.taxon.label in percent_multihit_dict:
                notes.append('Genome has more than {}% of markers with multiple hits'.format(
                    percent_multihit_dict.get(userleaf.taxon.label)))
            if userleaf.taxon.label in bac_ar_diff:
                notes.append('Genome domain questionable ( {}% Bacterial, {}% Archaeal)'.format(
                    bac_ar_diff.get(userleaf.taxon.label).get('bac120'),
                    bac_ar_diff.get(userleaf.taxon.label).get('ar122')))

            if potential_nodes.get("pplacer_g"):
                pplacer_leafnode = potential_nodes.get("pplacer_g").taxon.label
                if pplacer_leafnode[0:3] in ['RS_', 'GB_']:
                    pplacer_leafnode = pplacer_leafnode[3:]
                if userleaf.taxon.label in all_fastani_dict:
                    # import IPython; IPython.embed()
                    prefilter_af_reference_dictionary = {k: v for k, v in
                                                         all_fastani_dict.get(userleaf.taxon.label).items() if v.get(
                                                             'af') >= self.af_threshold}
                    sorted_prefilter_af_dict = sorted(iter(prefilter_af_reference_dictionary.items()),
                                                      key=lambda _x_y1: (_x_y1[1]['ani'], _x_y1[1]['af']), reverse=True)

                    sorted_dict = sorted(iter(all_fastani_dict.get(
                        userleaf.taxon.label).items()), key=lambda _x_y: (_x_y[1]['ani'], _x_y[1]['af']), reverse=True)

                    fastani_matching_reference = None
                    if len(sorted_prefilter_af_dict) > 0:
                        if sorted_prefilter_af_dict[0][1].get('ani') >= self.species_radius.get(sorted_prefilter_af_dict[0][0]):
                            fastani_matching_reference = sorted_prefilter_af_dict[0][0]
                            current_ani = all_fastani_dict.get(userleaf.taxon.label).get(
                                fastani_matching_reference).get('ani')
                            current_af = all_fastani_dict.get(userleaf.taxon.label).get(
                                fastani_matching_reference).get('af')
                        else:
                            notes.append(
                                "Genome not assigned to closest species as it falls outside its pre-defined ANI radius")

                    taxa_str = ";".join(self.gtdb_taxonomy.get(
                        add_ncbi_prefix(pplacer_leafnode)))

                    summary_row.gid = userleaf.taxon.label

                    summary_row.pplacer_tax = pplacer_taxonomy_dict.get(userleaf.taxon.label)
                    summary_row.classification_method = 'taxonomic classification defined by topology and ANI'
                    summary_row.msa_percent = self.aa_percent_msa(
                        msa_dict.get(summary_row.gid))
                    summary_row.tln_table = trans_table_dict.get(summary_row.gid)
                    if len(notes) > 0:
                        summary_row.warnings = ';'.join(notes)

                    if fastani_matching_reference is not None:
                        summary_row.fastani_ref = fastani_matching_reference
                        summary_row.fastani_ref_radius = str(
                            self.species_radius.get(fastani_matching_reference))
                        summary_row.fastani_tax = ";".join(self.gtdb_taxonomy.get(
                            add_ncbi_prefix(fastani_matching_reference)))
                        summary_row.fastani_ani = round(current_ani, 2)
                        summary_row.fastani_af = current_af
                        if pplacer_leafnode == fastani_matching_reference:
                            if taxa_str.endswith("s__"):
                                taxa_str = taxa_str + pplacer_leafnode
                            summary_row.classification = self.standardise_taxonomy(
                                taxa_str)
                            summary_row.closest_placement_ref = summary_row.fastani_ref
                            summary_row.closest_placement_radius = summary_row.fastani_ref_radius
                            summary_row.closest_placement_tax = summary_row.fastani_tax
                            summary_row.closest_placement_ani = summary_row.fastani_ani
                            summary_row.closest_placement_af = summary_row.fastani_af
                            summary_row.note = 'topological placement and ANI have congruent species assignments'
                            if len(sorted_dict) > 0:
                                other_ref = '; '.join(self._formatnote(
                                    sorted_dict, [fastani_matching_reference]))
                                if len(other_ref) == 0:
                                    summary_row.other_related_refs = None
                                else:
                                    summary_row.other_related_refs = other_ref

                        else:
                            taxa_str = ";".join(self.gtdb_taxonomy.get(
                                add_ncbi_prefix(fastani_matching_reference)))
                            summary_row.classification = self.standardise_taxonomy(
                                taxa_str)
                            summary_row.closest_placement_ref = pplacer_leafnode
                            summary_row.closest_placement_radius = str(
                                self.species_radius.get(pplacer_leafnode))
                            summary_row.closest_placement_tax = ";".join(self.gtdb_taxonomy.get(
                                add_ncbi_prefix(pplacer_leafnode)))
                            if pplacer_leafnode in all_fastani_dict.get(userleaf.taxon.label):
                                summary_row.closest_placement_ani = round(all_fastani_dict.get(
                                    userleaf.taxon.label).get(pplacer_leafnode).get('ani'), 2)
                                summary_row.closest_placement_af = all_fastani_dict.get(
                                    userleaf.taxon.label).get(pplacer_leafnode).get('af')
                            summary_row.note = 'topological placement and ANI have incongruent species assignments'
                            summary_row.classification_method = 'ANI'

                            if len(sorted_dict) > 0:
                                other_ref = '; '.join(self._formatnote(
                                    sorted_dict, [fastani_matching_reference, pplacer_leafnode]))
                                if len(other_ref) == 0:
                                    summary_row.other_related_refs = None
                                else:
                                    summary_row.other_related_refs = other_ref
                        summary_file.add_row(summary_row)
                        classified_user_genomes.append(userleaf.taxon.label)
                    else:
                        summary_row.closest_placement_ref = pplacer_leafnode
                        summary_row.closest_placement_radius = str(
                            self.species_radius.get(pplacer_leafnode))
                        summary_row.closest_placement_tax = ";".join(self.gtdb_taxonomy.get(
                            add_ncbi_prefix(pplacer_leafnode)))
                        if pplacer_leafnode in all_fastani_dict.get(userleaf.taxon.label):
                            summary_row.closest_placement_ani = round(all_fastani_dict.get(
                                userleaf.taxon.label).get(pplacer_leafnode).get('ani'), 2)
                            summary_row.closest_placement_af = all_fastani_dict.get(
                                userleaf.taxon.label).get(pplacer_leafnode).get('af')

                        if len(sorted_dict) > 0:
                            other_ref = '; '.join(self._formatnote(
                                sorted_dict, [pplacer_leafnode]))
                            if len(other_ref) == 0:
                                summary_row.other_related_refs = None
                            else:
                                summary_row.other_related_refs = other_ref
                        unclassified_user_genomes[userleaf.taxon.label] = summary_row

            elif userleaf.taxon.label in all_fastani_dict:
                prefilter_af_reference_dictionary = {k: v for k, v in
                                                     all_fastani_dict.get(userleaf.taxon.label).items() if v.get(
                                                         'af') >= self.af_threshold}
                sorted_prefilter_af_dict = sorted(iter(prefilter_af_reference_dictionary.items()),
                                                  key=lambda _x_y1: (_x_y1[1]['ani'], _x_y1[1]['af']), reverse=True)
                sorted_dict = sorted(iter(all_fastani_dict.get(
                    userleaf.taxon.label).items()), key=lambda _x_y2: (_x_y2[1]['ani'], _x_y2[1]['af']), reverse=True)

                summary_row.gid = userleaf.taxon.label
                summary_row.pplacer_tax = pplacer_taxonomy_dict.get(
                    userleaf.taxon.label)
                summary_row.classification_method = 'ANI'
                summary_row.msa_percent = self.aa_percent_msa(
                    msa_dict.get(summary_row.gid))
                summary_row.tln_table = trans_table_dict.get(summary_row.gid)

                exception_genomes = []
                if len(sorted_prefilter_af_dict) > 0:

                    if len(sorted_dict) > 0:
                        other_ref = '; '.join(self._formatnote(
                            sorted_dict, exception_genomes))
                        if len(other_ref) == 0:
                            summary_row.other_related_refs = None
                        else:
                            summary_row.other_related_refs = other_ref

                    if len(notes) > 0:
                        summary_row.warnings = ';'.join(notes)

                    if sorted_prefilter_af_dict[0][1].get('ani') >= self.species_radius.get(sorted_prefilter_af_dict[0][0]):
                        fastani_matching_reference = sorted_prefilter_af_dict[0][0]
                        exception_genomes.append(fastani_matching_reference)

                        taxa_str = ";".join(self.gtdb_taxonomy.get(
                            add_ncbi_prefix(fastani_matching_reference)))
                        summary_row.classification = self.standardise_taxonomy(
                            taxa_str)

                        summary_row.fastani_ref = fastani_matching_reference
                        summary_row.fastani_ref_radius = str(
                            self.species_radius.get(fastani_matching_reference))
                        summary_row.fastani_tax = ";".join(self.gtdb_taxonomy.get(
                            add_ncbi_prefix(fastani_matching_reference)))
                        current_ani = all_fastani_dict.get(userleaf.taxon.label).get(
                            fastani_matching_reference).get('ani')
                        summary_row.fastani_ani = round(current_ani, 2)
                        current_af = all_fastani_dict.get(userleaf.taxon.label).get(
                            fastani_matching_reference).get('af')
                        summary_row.fastani_af = current_af
                        summary_row.note = 'topological placement and ANI have incongruent species assignments'
                        if len(notes) > 0:
                            summary_row.warnings = ';'.join(notes)

                        summary_file.add_row(summary_row)
                        classified_user_genomes.append(userleaf.taxon.label)
                    else:
                        notes.append("Genome not assigned to closest species as "
                                     "it falls outside its pre-defined ANI radius")
                        summary_row.warnings = ';'.join(notes)
                        summary_row.classification_method = 'taxonomic classification defined by topology and ANI'
                        unclassified_user_genomes[userleaf.taxon.label] = summary_row

                else:
                    if len(sorted_dict) > 0:
                        other_ref = '; '.join(self._formatnote(
                            sorted_dict, exception_genomes))
                        if len(other_ref) == 0:
                            summary_row.other_related_refs = None
                        else:
                            summary_row.other_related_refs = other_ref
                    unclassified_user_genomes[userleaf.taxon.label] = summary_row
        return classified_user_genomes, unclassified_user_genomes

    def _get_redtax(self, list_subnode, closest_rank):
        """
        Provide a taxonomy string to a user genome based on the reference genomes of the same clade.
        If the clade contains multiple reference genomes we are comparing their taxonomies.
        -If all reference genomes have the same taxonomy up to the 'closest rank' ,
        the taxonomy string including the closest rank is returned.
        -If **NOT** all reference genomes have the same taxonomy up to the 'closest rank',
        the taxonomy string **NOT** including the closest rank is returned.

        Parameters
        ----------
        list_subnode : list of leaf nodes including multiple reference genome.
        closest_rank : last rank of the reference taxonomy

        Returns
        -------
        string
            Taxonomy string.

        """

        subtax, multirefrank = self._parse_subnodes(list_subnode, closest_rank)
        # if all orders in the list are the same, the user genomes gets the
        # same order
        if len(set(multirefrank)) == 1:
            # case d
            subtax.append(multirefrank[0])
        else:
            # otherwise it's stored as undefined
            # case a,b
            subtax.append(closest_rank + "undefined")
        return ';'.join(subtax)

    def _parse_subnodes(self, list_subnode, closest_rank):
        """
        Parse the taxonomy of a list of nodes
        :param list_subnode: List of nodes to parse
        :param closest_rank: Rank of insterest
        :return: Return the list of rank of interest for the set of genomes
        """
        subtax = []
        multirefrank = []
        initial_loop = True
        for item in list_subnode:
            # We get the taxonomy of all reference genomes
            if item in self.reference_ids:
                taxonomy_from_file = self.gtdb_taxonomy.get(item)
                # we store the selected rank (i.e. order) for each reference
                # genome
                for rank in taxonomy_from_file:
                    if rank.startswith(closest_rank):
                        multirefrank.append(rank)
                        initial_loop = False
                        break
                    elif initial_loop:
                        # The first iteration is used to stored upper level (
                        # i.e. domain,phylum,class )
                        subtax.append(rank)
        return subtax, multirefrank

    def _calculate_red_distances(self, input_tree, out_dir):
        """
        Provide a taxonomy string to a user genome based on the reference genomes of the same clade.
        If the clade contains multiple reference genomes we are comparing their taxonomies.
        -If all reference genomes have the same taxonomy up to the 'closest rank' ,
        the taxonomy string including the closest rank is returned.
        -If **NOT** all reference genomes have the same taxonomy up to the 'closest rank',
        the taxonomy string **NOT** including the closest rank is returned.

        Parameters
        ----------
        list_subnode : list of leaf nodes including multiple reference genome.
        closest_rank : last rank of the reference taxonomy

        Returns
        -------
        dendropy.Tree
            Taxonomy string.
        """

        # read tree
        self.logger.info('Reading tree.')
        tree = dendropy.Tree.get_from_path(input_tree,
                                           schema='newick',
                                           rooting='force-rooted',
                                           preserve_underscores=True)

        self.logger.info('Reading taxonomy from file.')
        taxonomy = Taxonomy().read(Config.TAXONOMY_FILE)

        # determine taxa to be used for inferring distribution
        trusted_taxa = None
        taxa_for_dist_inference = self._filter_taxa_for_dist_inference(tree,
                                                                       taxonomy,
                                                                       trusted_taxa,
                                                                       Config.RED_MIN_CHILDREN,
                                                                       Config.RED_MIN_SUPPORT)

        phylum_rel_dists, rel_node_dists = self.median_rd_over_phyla(tree,
                                                                     taxa_for_dist_inference,
                                                                     taxonomy)

        # set edge lengths to median value over all rootings
        tree.seed_node.rel_dist = 0.0
        for n in tree.preorder_node_iter(lambda x: x != tree.seed_node):
            n.rel_dist = np_median(rel_node_dists[n.id])
            rd_to_parent = n.rel_dist - n.parent_node.rel_dist
            if rd_to_parent < 0:
                # This can occur since we are setting all nodes
                # to their median RED value.
                # self.logger.warning('Not all branches are positive after scaling.')
                pass
            n.edge_length = rd_to_parent

        if False:
            # These plots can be useful for debugging and internal use,
            # but are likely to be confusing to users.
            rd = RelativeDistance()

            input_tree_name = os.path.splitext(os.path.basename(input_tree))[0]
            plot_file = os.path.join(out_dir, '{}.png'.format(input_tree_name))
            rd._distribution_summary_plot(
                phylum_rel_dists, taxa_for_dist_inference, plot_file)

            gtdb_parent_ranks = Taxonomy().parents(taxonomy)
            median_outlier_table = os.path.join(
                out_dir, '{}.tsv'.format(input_tree_name))
            median_rank_file = os.path.join(
                out_dir, '{}.dict'.format(input_tree_name))
            rd._median_summary_outlier_file(phylum_rel_dists,
                                            taxa_for_dist_inference,
                                            gtdb_parent_ranks,
                                            median_outlier_table,
                                            median_rank_file,
                                            False)

            input_tree_name = os.path.splitext(os.path.basename(input_tree))[0]
            output_tree = os.path.join(
                out_dir, '{}.scaled.tree'.format(input_tree_name))
            tree.write_to_path(output_tree,
                               schema='newick',
                               suppress_rooting=True,
                               unquoted_underscores=True)

        return tree

    def _filter_taxa_for_dist_inference(self, tree, taxonomy, trusted_taxa, min_children, min_support):
        """Determine taxa to use for inferring distribution of relative divergences.

        Parameters
        ----------
        tree : Dendropy Tree
            Phylogenetic tree.
        taxonomy : d[taxon ID] -> [d__x; p__y; ...]
            Taxonomy for each taxon.
        trusted_taxa : iterable
            Trusted taxa to consider when inferring distribution.
        min_children : int
            Only consider taxa with at least the specified number of children taxa when inferring distribution.
        min_support : float
            Only consider taxa with at least this level of support when inferring distribution.
        """

        # determine children taxa for each named group
        taxon_children = Taxonomy().taxon_children(taxonomy)

        # get all named groups
        taxa_for_dist_inference = set()
        for taxon_id, taxa in taxonomy.items():
            for taxon in taxa:
                taxa_for_dist_inference.add(taxon)

        # sanity check species names as these are a common problem
        species = set()
        for taxon_id, taxa in taxonomy.items():
            if len(taxa) > Taxonomy.rank_index['s__']:
                species_name = taxa[Taxonomy.rank_index['s__']]
                valid, error_msg = True, None
                if species_name != 's__':
                    valid, error_msg = Taxonomy().validate_species_name(
                        species_name, require_full=True, require_prefix=True)
                if not valid:
                    print('[Warning] Species name {} for {} is invalid: {}'.format(
                        species_name, taxon_id, error_msg))
                    continue

                species.add(species_name)

        # restrict taxa to those with a sufficient number of named children
        # Note: a taxonomic group with no children will not end up in the
        # taxon_children data structure so care must be taken when applying
        # this filtering criteria.
        if min_children > 0:
            valid_taxa = set()
            for taxon, children_taxa in taxon_children.items():
                if len(children_taxa) >= min_children:
                    valid_taxa.add(taxon)

            taxa_for_dist_inference.intersection_update(valid_taxa)

            # explicitly add in the species since they have no
            # children and thus be absent from the taxon_child dictionary
            taxa_for_dist_inference.update(species)

        # restrict taxa used for inferring distribution to those with
        # sufficient support
        if min_support > 0:
            for node in tree.preorder_node_iter():
                if not node.label or node.is_leaf():
                    continue

                # check for support value
                support, taxon_name, _auxiliary_info = parse_label(node.label)

                if not taxon_name:
                    continue

                if support and float(support) < min_support:
                    taxa_for_dist_inference.difference_update([taxon_name])
                elif not support and min_support > 0:
                    # no support value, so inform user if they were trying to
                    # filter on this property
                    print(
                        '[Error] Tree does not contain support values. As such, --min_support should be set to 0.')
                    continue

        # restrict taxa used for inferring distribution to the trusted set
        if trusted_taxa:
            taxa_for_dist_inference = trusted_taxa.intersection(
                taxa_for_dist_inference)

        return taxa_for_dist_inference

    def median_rd_over_phyla(self,
                             tree,
                             taxa_for_dist_inference,
                             taxonomy):
        """Calculate the median relative divergence over all phyla rootings.

        Parameters
        ----------
        tree : Tree
          Dendropy tree.
        taxa_for_dist_inference : set
          Taxa to use for inference relative divergence distributions.
        taxonomy : d[taxon_id] -> [d__, p__, ..., s__]
          Taxonomy of extant taxa.
        """

        # get list of phyla level lineages
        all_phyla = self._get_phyla_lineages(tree)
        self.logger.info('Identified %d phyla.' % len(all_phyla))

        phyla = [p for p in all_phyla if p in taxa_for_dist_inference]
        self.logger.info(
            'Using %d phyla as rootings for inferring RED distributions.' % len(phyla))
        if len(phyla) < 2:
            self.logger.error('Rescaling requires at least 2 valid phyla.')
            sys.exit(-1)

        # give each node a unique id
        for i, n in enumerate(tree.preorder_node_iter()):
            n.id = i

        # calculate relative divergence for tree rooted on each phylum
        phylum_rel_dists = {}
        rel_node_dists = defaultdict(list)
        rd = RelativeDistance()
        for p in phyla:
            phylum = p.replace('p__', '').replace(' ', '_').lower()
            status_msg = '==> Calculating information with rooting on {}.              '.format(
                phylum.capitalize())
            sys.stdout.write('\r{}'.format(status_msg))
            sys.stdout.flush()

            cur_tree = self.root_with_outgroup(tree, taxonomy, p)

            # calculate relative distance to taxa
            rel_dists = rd.rel_dist_to_named_clades(cur_tree)
            rel_dists.pop(0, None)  # remove results for Domain

            # remove named groups in outgroup
            children = Taxonomy().children(p, taxonomy)
            for r in rel_dists.keys():
                rel_dists[r].pop(p, None)

            for t in children:
                for r in rel_dists.keys():
                    rel_dists[r].pop(t, None)

            phylum_rel_dists[phylum] = rel_dists

            # calculate relative distance to all nodes
            rd.decorate_rel_dist(cur_tree)

            # determine which lineages represents the 'ingroup'
            ingroup_subtree = None
            for c in cur_tree.seed_node.child_node_iter():
                _support, taxon_name, _auxiliary_info = parse_label(c.label)
                if not taxon_name or p not in taxon_name:
                    ingroup_subtree = c
                    break

            # do a preorder traversal of 'ingroup' and record relative
            # divergence to nodes
            for n in ingroup_subtree.preorder_iter():
                rel_node_dists[n.id].append(n.rel_dist)

        sys.stdout.write(
            '==> Inference for RED distributions finished.                         ')
        sys.stdout.flush()
        sys.stdout.write('\n')

        return phylum_rel_dists, rel_node_dists

    def _get_phyla_lineages(self, tree):
        """Get list of phyla level lineages.

        Parameters
        ----------
        tree : Dendropy Tree
            Phylogenetic tree.

        Returns
        -------
        list
            List of phyla level lineages.
        """
        phyla = []
        for node in tree.preorder_node_iter():
            if not node.label or node.is_leaf():
                continue

            _support, taxon_name, _auxiliary_info = parse_label(node.label)
            if taxon_name:
                taxa = [x.strip() for x in taxon_name.split(';')]
                if taxa[-1].startswith('p__'):
                    phyla.append(taxa[-1])

        return phyla

    def root_with_outgroup(self, input_tree, taxonomy, outgroup_taxa):
        """Reroot the tree using the given outgroup.

        Parameters
        ----------
        input_tree : Dendropy Tree
          Tree to rerooted.
        taxonomy : dict
            Taxonomy for taxa.
        outgroup_taxa : iterable
          Labels of taxa in outgroup.

        Returns
        -------
        Dendropy Tree
            Deep-copy of original tree rerooted on outgroup.
        """

        new_tree = input_tree.clone()

        outgroup = set()
        for genome_id, taxa in taxonomy.items():
            if outgroup_taxa in taxa:
                outgroup.add(genome_id)

        outgroup_in_tree = set()
        ingroup_in_tree = set()
        for n in new_tree.leaf_node_iter():
            if n.taxon.label in outgroup:
                outgroup_in_tree.add(n.taxon)
            else:
                ingroup_in_tree.add(n)

        if len(outgroup_in_tree) == 0:
            self.logger.warning('No outgroup taxa identified in the tree.')
            self.logger.warning('Tree was not rerooted.')
            sys.exit(0)

        # There is a complication here. We wish to find the MRCA of the outgroup
        # taxa. Finding the MRCA requires a rooted tree and we have no guarantee
        # that the tree isn't currently rooted within the outgroup clade. There is
        # also no way to identify a node that is guaranteed to be outside the outgroup
        # clade. As such, the tree is randomly rooted on a leaf node not in the outgroup.
        # This random re-rooting is performed until the MRCA does not spans all taxa in
        # the tree.

        leaves_in_tree = sum([1 for _ in new_tree.leaf_node_iter()])
        while True:
            rnd_ingroup_leaf = random.sample(ingroup_in_tree, 1)[0]
            new_tree.reroot_at_edge(rnd_ingroup_leaf.edge,
                                    length1=0.5 * rnd_ingroup_leaf.edge_length,
                                    length2=0.5 * rnd_ingroup_leaf.edge_length)

            mrca = new_tree.mrca(taxa=outgroup_in_tree)
            leaves_in_mrca = sum([1 for _ in mrca.leaf_iter()])
            if leaves_in_mrca != leaves_in_tree:
                break

        if leaves_in_mrca == leaves_in_tree:
            self.logger.error('The MRCA spans all taxa in the tree.')
            self.logger.error(
                'This indicating the selected outgroup is likely polyphyletic in the current tree.')
            self.logger.error(
                'This should never occur. Please report this as a bug.')
            sys.exit(-1)

        if mrca.edge_length is None:
            # self.logger.info('Tree appears to already be rooted on this outgroup.')
            pass
        else:
            new_tree.reroot_at_edge(mrca.edge,
                                    length1=0.5 * mrca.edge_length,
                                    length2=0.5 * mrca.edge_length)

        return new_tree

    def _get_fastani_genome_path(self, fastani_verification, genomes):
        """Generates a queue of comparisons to be made and the paths to
        the corresponding genome id."""
        dict_compare, dict_paths = dict(), dict()

        for qry_node, qry_dict in fastani_verification.items():
            user_label = qry_node.taxon.label
            dict_paths[user_label] = genomes[user_label]
            dict_compare[user_label] = set()
            for node in qry_dict.get('potential_g'):
                leafnode = node[0]
                shortleaf = leafnode.taxon.label
                if leafnode.taxon.label.startswith('GB_') or leafnode.taxon.label.startswith('RS_'):
                    shortleaf = leafnode.taxon.label[3:]
                ref_path = os.path.join(
                    Config.FASTANI_GENOMES, shortleaf + Config.FASTANI_GENOMES_EXT)
                if not os.path.isfile(ref_path):
                    raise GTDBTkExit(f'Reference genome missing from FastANI database: {ref_path}')

                dict_compare[user_label].add(shortleaf)
                dict_paths[shortleaf] = ref_path

        return dict_compare, dict_paths

    # FUNCTION FOR SPLIT Tree

    def _get_high_pplacer_taxonomy(self, out_dir, prefix, user_msa_file, tree):
        """Parse the pplacer tree and write the partial taxonomy for each user genome based on their placements
        Parameters
        ----------
        out_dir : output directory
        prefix : desired prefix for output files
        user_msa_file : msa file listing all user genomes for a certain domain
        tree : pplacer tree including the user genomes
        Returns
        -------
        dictionary[genome_label]=pplacer_taxonomy
        """
        results = {}
        out_root = os.path.join(out_dir, 'classify', 'intermediate_results')
        make_sure_path_exists(out_root)

        out_pplacer = os.path.join(
            out_dir, PATH_BAC120_HIGH_PPLACER_CLASS.format(prefix=prefix))

        red_bac_dict = Config.RED_DIST_BAC_DICT

        # We get the pplacer taxonomy for comparison
        count = 0
        with open(out_pplacer, 'w') as pplaceout:
            user_genome_ids = set(read_fasta(user_msa_file).keys())
            pplaceout.write(
                'genome\tgtdb_taxonomy\tpplacer_taxonomy\tis_on_terminal_branch\tred_value\n')
            for leaf in tree.leaf_node_iter():
                is_on_terminal_branch = False
                term_branch_taxonomy = ''
                if leaf.taxon.label in user_genome_ids:
                    count += 1
                    taxa = []
                    cur_node = leaf
                    current_rel_dist = 1.0
                    # every user genomes has a RED value of one assigned to it
                    while cur_node.parent_node:
                        # we go up the tree from the user genome
                        if hasattr(cur_node, 'rel_dist') and current_rel_dist == 1.0 and cur_node.rel_dist < 1.0:
                            # if the parent node of the current genome has a red distance,
                            # it means it is part of the reference tree
                            # we store the first RED value encountered in the
                            # tree
                            current_rel_dist = cur_node.rel_dist
                        if cur_node.is_internal():
<<<<<<< HEAD
                            # We check if the genome is place on a terminal
                            # branch

                            child_genomes = [nd.taxon.label for nd in cur_node.leaf_nodes(
                            ) if nd.taxon.label not in user_genome_ids]
=======
                            child_genomes = [nd.taxon.label
                                             for nd in cur_node.leaf_nodes()
                                             if nd.taxon.label not in user_genome_ids]
>>>>>>> 48d23157
                            if len(child_genomes) == 1:
                                is_on_terminal_branch = True
                                term_branch_taxonomy = self.gtdb_taxonomy.get(
                                    child_genomes[0])
                        # While going up the tree we store of taxonomy
                        # information
                        _support, taxon, _aux_info = parse_label(
                            cur_node.label)
                        if taxon:
                            for t in taxon.split(';')[::-1]:
                                taxa.append(t.strip())
                        cur_node = cur_node.parent_node

                    taxa_str = ';'.join(taxa[::-1])

                    pplacer_tax = str(taxa_str)

                    if is_on_terminal_branch:
                        # some rank may be missing from going up the tree.
                        # if the genome is on a terminal branch,
                        # we can select the taxonomy from the reference leaf to get the low level of the taxonomy
                        # we select down to genus
                        if len(taxa) > 1:
                            tax_of_leaf = term_branch_taxonomy[term_branch_taxonomy.index(
                                taxa_str.split(';')[-1]) + 1:-1]
                        else:
                            tax_of_leaf = term_branch_taxonomy[1:-1]
                            taxa_str = 'd__Bacteria'

                        taxa_str = self._classify_on_terminal_branch(
                            tax_of_leaf, current_rel_dist, taxa_str.split(';')[-1][0:3], term_branch_taxonomy, red_bac_dict)
                        #======================================================
                        # tax_of_leaf = term_branch_taxonomy[term_branch_taxonomy.index(taxa_str.split(';')[-1]) + 1:-1]
                        # taxa_str = self._classify_on_terminal_branch(
                        #     tax_of_leaf, current_rel_dist, taxa_str.split(';')[-1][0:3], term_branch_taxonomy,red_bac_dict)
                        #======================================================
                    else:
                        cur_node = leaf
                        parent_taxon_node = cur_node.parent_node
                        _support, parent_taxon, _aux_info = parse_label(
                            parent_taxon_node.label)

                        while parent_taxon_node is not None and not parent_taxon:
                            parent_taxon_node = parent_taxon_node.parent_node
                            _support, parent_taxon, _aux_info = parse_label(
                                parent_taxon_node.label)

                        # is the node represent multiple ranks, we select the lowest one
                        # i.e. if node is p__A;c__B;o__C we pick o__
                        parent_rank = parent_taxon.split(";")[-1][0:3]
<<<<<<< HEAD

                        node_in_ref_tree = cur_node
                        while len([childnd.taxon.label.replace("'", '') for childnd in node_in_ref_tree.leaf_iter(
                        ) if childnd.taxon.label in self.reference_ids]) == 0:
                            node_in_ref_tree = node_in_ref_tree.parent_node
                        # we select a node of the reference tree

                        # we select the child rank (if parent_rank = 'c__'
                        # child rank will be 'o__)'
                        child_rk = self.order_rank[self.order_rank.index(
                            parent_rank) + 1]

                        # get all reference genomes under the current node
                        list_subnode = [childnd.taxon.label.replace("'", '') for childnd in node_in_ref_tree.leaf_iter(
                        ) if childnd.taxon.label in self.reference_ids]

                        # get all names for the child rank
                        list_ranks = [self.gtdb_taxonomy.get(
                            name)[self.order_rank.index(child_rk)] for name in list_subnode]

                        # Temporary : Classification to arder level for all genomes
                        # We check is the brnach leads to an unique order
                        list_orders = [self.gtdb_taxonomy.get(
                            name)[self.order_rank.index('o__')] for name in list_subnode]
                        if len(set(list_orders)) == 1:
                            taxa_str = ';'.join(self.gtdb_taxonomy.get(list_subnode[0])[
                                                1:self.order_rank.index('o__') + 1])
                            print (leaf.taxon.label, taxa_str)

                        # if there is just one rank name
                        # (i.e one order) we select the RED value of this rank to compare with the
                        # RED value of the genome of interest
                        elif len(set(list_ranks)) == 1:
                            for subranknd in node_in_ref_tree.preorder_iter():
                                _support, subranknd_taxon, _aux_info = parse_label(
                                    subranknd.label)
                                if subranknd.is_internal() and subranknd_taxon is not None and subranknd_taxon.startswith(
                                        child_rk):
                                    child_taxons = subranknd_taxon.split(
                                        ";")
                                    child_taxon_node = subranknd
                                    child_rel_dist = child_taxon_node.rel_dist
                                    break

                            taxa_str = self._classify_on_internal_branch(
                                child_taxons, current_rel_dist, child_rel_dist, parent_rank, taxa_str, red_bac_dict)
=======
                        parent_rel_dist = parent_taxon_node.rel_dist

                        if parent_rank != 'g__':
                            node_in_ref_tree = cur_node
                            while len([childnd.taxon.label.replace("'", '') for childnd in node_in_ref_tree.leaf_iter(
                            ) if childnd.taxon.label[0:3] in ['RS_', 'UBA', 'GB_']]) == 0:
                                node_in_ref_tree = node_in_ref_tree.parent_node
                            # we select a node of the reference tree

                            # we select the child rank (if parent_rank = 'c__'
                            # child rank will be 'o__)'
                            child_rk = self.order_rank[self.order_rank.index(
                                parent_rank) + 1]

                            # get all reference genomes under the current node
                            list_subnode = [childnd.taxon.label.replace("'", '') for childnd in
                                            node_in_ref_tree.leaf_iter()
                                            if childnd.taxon.label[0:3] in ['RS_', 'UBA', 'GB_']]

                            # get all names for the child rank
                            list_ranks = [self.gtdb_taxonomy.get(name)[self.order_rank.index(child_rk)]
                                          for name in list_subnode]

                            # if there is just one rank name
                            if len(set(list_ranks)) == 1:
                                for subranknd in node_in_ref_tree.preorder_iter():
                                    _support, subranknd_taxon, _aux_info = parse_label(
                                        subranknd.label)
                                    if subranknd.is_internal() and subranknd_taxon is not None and subranknd_taxon.startswith(
                                            child_rk):
                                        child_taxons = subranknd_taxon.split(
                                            ";")
                                        child_taxon_node = subranknd
                                        child_rel_dist = child_taxon_node.rel_dist
                                        break
                                taxa_str = self._classify_on_internal_branch(
                                    child_taxons, current_rel_dist, child_rel_dist, parent_rank, taxa_str, marker_dict)
>>>>>>> 48d23157
                    results[leaf.taxon.label] = {"tk_tax": self.standardise_taxonomy(taxa_str, 'bac120'),
                                                 "pplacer_tax": self.standardise_taxonomy(pplacer_tax, 'bac120'), 'rel_dist': current_rel_dist}
                    pplaceout.write('{}\t{}\t{}\t{}\t{}\n'.format(leaf.taxon.label, self.standardise_taxonomy(taxa_str, 'bac120'),
                                                                  self.standardise_taxonomy(pplacer_tax, 'bac120'), is_on_terminal_branch, current_rel_dist))
        input("Press Enter to continue...")
        return results

    def _classify_on_internal_branch(self, child_taxons, current_rel_list, child_rel_dist, parent_rank, taxa_str, red_bac_dict):
        """
        Classification on an internal node is very similar to the 'normal' classification
        """
        # if there is multiple ranks on the child node (i.e genome between p__Nitrospirae and c__Nitrospiria;o__Nitrospirales;f__Nitropiraceae)
        # we loop through the list of rank from f_ to c_ rank
        closest_rank = None

        for child_taxon in reversed(child_taxons):
            # if lower rank is c__Nitropiria
            child_taxon_rank = child_taxon[:3]
            if child_taxon == child_taxons[0]:
                if (abs(current_rel_list - red_bac_dict.get(child_taxon_rank)) < abs(
                        child_rel_dist - red_bac_dict.get(child_taxon_rank)) and
                        abs(current_rel_list - red_bac_dict.get(child_taxon_rank)) < abs(
                            current_rel_list - red_bac_dict.get(parent_rank))):
                    closest_rank = child_taxon
                elif closest_rank is None:
                    closest_rank = parent_rank
            else:
                pchildrank = child_taxons[child_taxons.index(
                    child_taxon) - 1]
                if (abs(current_rel_list - red_bac_dict.get(child_taxon_rank)) < abs(
                        current_rel_list - red_bac_dict.get(child_taxon_rank)) and
                        abs(current_rel_list - red_bac_dict.get(child_taxon_rank)) < abs(
                            child_rel_dist - red_bac_dict.get(child_taxon_rank))):
                    closest_rank = child_taxon
                    break

        if closest_rank is not None:
            # when we have the closest rank found, we can find it in
            # gtdb_Taxonomy and get the higher level from it.
            for k, v in self.gtdb_taxonomy.items():
                if closest_rank in v:
                    return(';'.join(v[1:v.index(closest_rank) + 1]))
        return taxa_str

    def _classify_on_terminal_branch(self, list_leaf_ranks, current_rel_list, parent_rank, term_branch_taxonomy, red_bac_dict):
        """
        When a genome is on a terminal branch, we can guess the low level of its taxonomy,
        based on the RED value
        :param list_leaf_ranks: Taxonomy of the reference leaf
        :param current_rel_list: RED value for the genome of interest
        :param parent_rank: Parent  rank of the genome of interest
        :param term_branch_taxonomy: Full taxonomy of the branch , down to genus
        :param red_bac_dict: RED dictionary for Bacteria
        :return: taxonomy for the genome of interest based on RED
        """
        closest_rank = None
        for leaf_taxon in reversed(list_leaf_ranks):
            if leaf_taxon == list_leaf_ranks[0]:
                if abs(current_rel_list - red_bac_dict.get(leaf_taxon[:3])) < abs(
                        current_rel_list - red_bac_dict.get(parent_rank)):
                    closest_rank = leaf_taxon[:3]
                    break
            else:
                pchildrank = list_leaf_ranks[list_leaf_ranks.index(
                    leaf_taxon) - 1]
                if abs(current_rel_list - red_bac_dict.get(leaf_taxon[:3])) < abs(
                        current_rel_list - red_bac_dict.get(pchildrank[:3])):
                    closest_rank = leaf_taxon[:3]
                    break
        if closest_rank is None:
            closest_rank = parent_rank
        # temporary: to delete
        # All classification should be at least to the order level if a genome
        # is placed on a terminal branch
        if self.order_rank.index(closest_rank) < self.order_rank.index('o__'):
            return ';'.join(term_branch_taxonomy[1:self.order_rank.index('o__') + 1])

        return ';'.join(term_branch_taxonomy[1:self.order_rank.index(closest_rank) + 1])<|MERGE_RESOLUTION|>--- conflicted
+++ resolved
@@ -179,20 +179,13 @@
                 pplacer_ref_pkg = os.path.join(Config.HIGH_PPLACER_DIR,
                                                Config.HIGH_PPLACER_REF_PKG)
             elif levelopt == 'low':
-<<<<<<< HEAD
-                self.logger.info(
-                    f'[{step}/{step_numbers}]Placing {num_genomes} bacterial genomes into low reference tree {tree_iter} with pplacer using {self.pplacer_cpus} cpus (be patient).')
-                pplacer_ref_pkg = os.path.join(
-                    Config.LOW_PPLACER_DIR, Config.LOW_PPLACER_REF_PKG.format(iter=tree_iter))
-=======
                 self.logger.log(Config.LOG_TASK,
-                                f'Placing {num_genomes} bacterial genomes '
-                                f'into low reference tree {tree_iter} with '
-                                f'pplacer using {self.pplacer_cpus} CPUs '
-                                f'(be patient).')
+                                f'[{step}/{step_numbers}] Placing {num_genomes} '
+                                f'bacterial genomes into low reference tree '
+                                f'{tree_iter} with pplacer using {self.pplacer_cpus} '
+                                f'cpus (be patient).')
                 pplacer_ref_pkg = os.path.join(Config.LOW_PPLACER_DIR,
                                                Config.LOW_PPLACER_REF_PKG.format(iter=tree_iter))
->>>>>>> 48d23157
         elif marker_set_id == 'ar122':
             self.logger.log(Config.LOG_TASK,
                             f'Placing {num_genomes} archaeal genomes into '
@@ -233,19 +226,11 @@
             self.logger.error('There was an error determining the marker set.')
             raise GenomeMarkerSetUnknown
 
-<<<<<<< HEAD
         pplacer = Pplacer(marker_set_id, levelopt, tree_iter)
-        pplacer.run(self.pplacer_cpus, 'wag', pplacer_ref_pkg, pplacer_json_out,
-                    user_msa_file, pplacer_out, pplacer_mem, pplacer_mmap_file)
-        if levelopt is None or levelopt == 'high':
-            self.logger.info('pplacer version: {}'.format(pplacer.version))
-=======
-        pplacer = Pplacer()
         if levelopt is None or levelopt == 'high':
             self.logger.info(f'pplacer version: {pplacer.version}')
         pplacer.run(self.pplacer_cpus, 'wag', pplacer_ref_pkg, pplacer_json_out,
-                    user_msa_file, pplacer_out, pplacer_mmap_file)
->>>>>>> 48d23157
+                    user_msa_file, pplacer_out, pplacer_mem, pplacer_mmap_file)
 
         # extract tree
         if marker_set_id == 'bac120':
@@ -340,8 +325,6 @@
                 results['s__'] = v
         return results
 
-<<<<<<< HEAD
-    # TODO: Use the io.marker.copy_number class to read this
     def parser_marker_summary_file(self, marker_summary_file, marker_set_id):
         """
         Parse the marker summary file from the align step
@@ -349,37 +332,12 @@
         :param marker_set_id: bac120 or ar122 flag
         :return: return percentage of marker with multi hits for each genome
         """
-        results = {}
-        with open(marker_summary_file, 'r') as msf:
-            msf.readline()
-            for line in msf:
-                infos = line.strip().split('\t')
-                if marker_set_id == "bac120":
-                    multi_hits_percent = (100 * float(infos[2])) / \
-                        Config.BAC_MARKER_COUNT
-                elif marker_set_id == "ar122":
-                    multi_hits_percent = (100 * float(infos[2])) / \
-                        Config.AR_MARKER_COUNT
-                # print (marker_set_id, float(infos[3]), multi_hits_percent)
-                if multi_hits_percent >= Config.DEFAULT_MULTIHIT_THRESHOLD:
-                    results[infos[0]] = round(multi_hits_percent, 1)
-        return results
-
-    def parse_trans_table_file(self, trans_table_file):
-        results = {}
-        with open(trans_table_file, 'r') as msf:
-            for line in msf:
-                infos = line.strip().split('\t')
-                results[infos[0]] = infos[1]
-=======
-    def parser_marker_summary_file(self, marker_summary_fh):
         results = dict()
         for gid, marker_dict in marker_summary_fh.genomes.items():
             multi_hits_percent = (100 * len(marker_dict['mul'])) / \
                                  len(marker_summary_fh.marker_names)
             if multi_hits_percent >= Config.DEFAULT_MULTIHIT_THRESHOLD:
                 results[gid] = round(multi_hits_percent, 1)
->>>>>>> 48d23157
         return results
 
     def run(self,
@@ -431,25 +389,12 @@
 
             msa_dict = read_fasta(user_msa_file)
 
-<<<<<<< HEAD
-            marker_dict = self._write_red_dict(
-                out_dir, prefix, marker_set_id)
-
             if splittreeopt is True and marker_set_id == 'bac120':
-
                 # run pplacer to place bins in high reference genome tree
-                num_genomes = sum(
-                    [1 for _seq_id, _seq in read_seq(user_msa_file)])
-                summaryfout, debugfile, conflict_file = self._generate_summary_file(marker_set_id,
-                                                                                    prefix, out_dir,
-                                                                                    splittreeopt)
-=======
-            if splittreeopt is True:
-                # run pplacer to place bins in reference genome tree
                 num_genomes = sum([1 for _seq_id, _seq in read_seq(user_msa_file)])
-                debugfile, conflict_file = self._generate_summary_file(
-                    marker_set_id, prefix, out_dir, debugopt, splittreeopt)
->>>>>>> 48d23157
+                debugfile, conflict_file = self._generate_summary_file(marker_set_id,
+                                                                       prefix, out_dir,
+                                                                       splittreeopt)
 
                 high_classify_tree = self.place_genomes(user_msa_file,
                                                         marker_set_id,
@@ -471,13 +416,8 @@
                         tree_mapping_dict[k] = v
 
                 sorted_high_taxonomy, len_sorted_genomes = self._map_high_taxonomy(
-<<<<<<< HEAD
-                    high_classification, tree_mapping_dict, summaryfout)
+                    high_classification, tree_mapping_dict, summary_file)
                 self.logger.info(f"{len_sorted_genomes} out of {num_genomes} have an order assignment. Those genomes will be reclassified.")
-=======
-                    high_classification, tree_mapping_dict, summary_file)
-                self.logger.info(f"{len_sorted_genomes} out of {num_genomes} have an order assignments. Those genomes will be reclassified.")
->>>>>>> 48d23157
 
                 for idx, tree_iter in enumerate(sorted(sorted_high_taxonomy, key=lambda z: len(sorted_high_taxonomy[z]), reverse=True), 1):
                     listg = sorted_high_taxonomy.get(tree_iter)
@@ -488,18 +428,10 @@
                     pplacer_taxonomy_dict = self._get_pplacer_taxonomy(pplacer_classify_file,
                         marker_set_id, user_msa_file, mrca_lowtree)
 
-<<<<<<< HEAD
-                    self._parse_tree(mrca_lowtree, genomes, msa_dict, percent_multihit_dict, trans_table_dict,
-                                     bac_ar_diff, submsa_file_path, marker_dict, summaryfout, conflict_file, pplacer_taxonomy_dict,
-                                     high_classification, tree_iter, debugfile)
-                summaryfout.close()
-                if self.debug_mode:
-=======
                     self._parse_tree(mrca_lowtree, genomes, msa_dict, percent_multihit_dict, tln_table_summary_file.genomes,
                                      bac_ar_diff, submsa_file_path, red_dict_file.data, summary_file, conflict_file, pplacer_taxonomy_dict,
-                                     high_classification, debugfile, debugopt)
-                if debugopt:
->>>>>>> 48d23157
+                                     high_classification, tree_iter, debugfile)
+                if self.debug_mode:
                     debugfile.close()
 
             else:
@@ -510,14 +442,9 @@
                                                    scratch_dir)
 
                 # get taxonomic classification of each user genome
-<<<<<<< HEAD
-                summaryfout, debugfile, conflict_file = self._generate_summary_file(
+                debugfile, conflict_file = self._generate_summary_file(
                     marker_set_id, prefix, out_dir, splittreeopt)
                 tree_to_process = None
-=======
-                debugfile, conflict_file = self._generate_summary_file(
-                    marker_set_id, prefix, out_dir, debugopt, splittreeopt)
->>>>>>> 48d23157
 
                 if recalculate_red:
                     tree_to_process = self._calculate_red_distances(
@@ -531,28 +458,20 @@
                                                                    user_msa_file,
                                                                    tree_to_process)
 
-<<<<<<< HEAD
                 self._parse_tree(tree_to_process,
                                  genomes,
                                  msa_dict,
                                  percent_multihit_dict,
-                                 trans_table_dict,
+                                 tln_table_summary_file.genomes,
                                  bac_ar_diff,
                                  user_msa_file,
-                                 marker_dict,
-                                 summaryfout,
+                                 red_dict_file.data,
+                                 summary_file,
                                  conflict_file,
                                  pplacer_taxonomy_dict,
                                  None,
                                  None,
-                                 debugfile)
-=======
-                self._parse_tree(tree_to_process, genomes, msa_dict, percent_multihit_dict,
-                                 tln_table_summary_file.genomes,
-                                 bac_ar_diff, user_msa_file, red_dict_file.data, summary_file, conflict_file,
-                                 pplacer_taxonomy_dict, None,
-                                 debugfile, debugopt)
->>>>>>> 48d23157
+                                 debugopt)
 
                 # Symlink to the summary file from the root
                 if marker_set_id == 'bac120':
@@ -564,10 +483,11 @@
                 else:
                     raise GenomeMarkerSetUnknown('There was an error determining the marker set.')
 
-<<<<<<< HEAD
-                summaryfout.close()
                 if self.debug_mode:
                     debugfile.close()
+
+            # Write the summary file to disk.
+            summary_file.write()
 
     def _generate_summary_file(self, marker_set_id, prefix, out_dir, split_tree_opt=None):
         """
@@ -578,41 +498,11 @@
         :param split_tree_opt: Boolean
         :return: 3 files ( summary file, the debug file and the conflict_file )
         """
-        if marker_set_id == 'bac120':
-            path_summary = os.path.join(
-                out_dir, PATH_BAC120_SUMMARY_OUT.format(prefix=prefix))
-        elif marker_set_id == 'ar122':
-            path_summary = os.path.join(
-                out_dir, PATH_AR122_SUMMARY_OUT.format(prefix=prefix))
-        else:
-            self.logger.error(
-                'There was an error determining the marker set.')
-            raise GenomeMarkerSetUnknown
-
-        summaryfout = open(path_summary, 'w')
         debug_file = None
         conflict_summary = None
 
-        summaryfout.write(
-            "user_genome\tclassification\tfastani_reference\tfastani_reference_radius\tfastani_taxonomy\tfastani_ani\tfastani_af\t" +
-            "closest_placement_reference\tclosest_placement_radius\tclosest_placement_taxonomy\tclosest_placement_ani\tclosest_placement_af\tpplacer_taxonomy\t" +
-            "classification_method\tnote\tother_related_references(genome_id,species_name,radius,ANI,AF)\taa_percent\ttranslation_table\tred_value\twarnings\n")
         if self.debug_mode:
             debug_file = open(os.path.join(
-=======
-                if debugopt:
-                    debugfile.close()
-
-            # Write the summary file to disk.
-            summary_file.write()
-
-    def _generate_summary_file(self, marker_set_id, prefix, out_dir, debugopt=None, splittreeopt=None):
-        debugfile = None
-        conflict_summary = None
-
-        if debugopt:
-            debugfile = open(os.path.join(
->>>>>>> 48d23157
                 out_dir, prefix + '.{}.debug_file.tsv'.format(marker_set_id)), 'w')
             debug_file.write(
                 "User genome\tRed value\tHigher rank\tHigher value\tLower rank\tLower value\tcase\tclosest_rank\ttool\n")
@@ -621,11 +511,7 @@
                 out_dir, PATH_BAC120_CONFLICT.format(prefix=prefix)), 'w')
             conflict_summary.write(
                 "User genome\tHigh classification\tLow Classification\n")
-<<<<<<< HEAD
-        return(summaryfout, debug_file, conflict_summary)
-=======
-        return debugfile, conflict_summary
->>>>>>> 48d23157
+        return debug_file, conflict_summary
 
     def _place_in_low_tree(self, tree_iter, listg, msa_dict, marker_set_id, prefix, scratch_dir, out_dir, step, step_numbers):
         """
@@ -788,6 +674,8 @@
                               for name in list_subnode]
 
                 # if there is just one rank name
+                # (i.e one order) we select the RED value of this rank to compare with the
+                # RED value of the genome of interest
                 if len(set(list_ranks)) == 1:
                     for subranknd in cur_node.preorder_iter():
                         _support, subranknd_taxon, _aux_info = parse_label(subranknd.label)
@@ -919,7 +807,7 @@
                 summary_row.warnings = ';'.join(notes)
             summary_file.add_row(summary_row)
 
-            if debugopt:
+            if self.debug_mode:
                 debugfile.write('{0}\t{1}\t{2}\t{3}\n'.format(
                     leaf.taxon.label, current_rel_list, '\t'.join(str(x) for x in debug_info), detection))
             if high_classification and leaf.taxon.label in high_classification:
@@ -931,12 +819,8 @@
                         leaf.taxon.label).get('tk_tax'), summary_row.classification))
 
     def _parse_tree(self, tree, genomes, msa_dict, percent_multihit_dict, trans_table_dict, bac_ar_diff,
-<<<<<<< HEAD
-                    user_msa_file, marker_dict, summaryfout, conflict_file, pplacer_taxonomy_dict, high_classification, tree_index, debugfile):
-=======
                     user_msa_file, red_dict, summary_file, conflict_file, pplacer_taxonomy_dict, high_classification,
-                    debugfile, debugopt):
->>>>>>> 48d23157
+                    tree_index, debugfile):
         # Genomes can be classified by using FastANI or RED values
         # We go through all leaves of the tree. if the leaf is a user
         # genome we take its parent node and look at all the leaves
@@ -963,11 +847,10 @@
 
         classified_user_genomes, unclassified_user_genomes = self._sort_fastani_results(
             fastani_verification, pplacer_taxonomy_dict, all_fastani_dict, msa_dict, percent_multihit_dict,
-<<<<<<< HEAD
-            trans_table_dict, bac_ar_diff, summaryfout)
-
-        self.logger.info('{0} genome(s) have been classified using FastANI and pplacer.'.format(
-            len(classified_user_genomes)))
+            trans_table_dict, bac_ar_diff, summary_file)
+        self.logger.info(f'{len(classified_user_genomes):,} genome(s) have '
+                         f'been classified using FastANI and pplacer.')
+
         # TO DELETE TEMP
         if self.debug_mode:
             file_tree_mapping = open(os.path.join(
@@ -987,218 +870,6 @@
                     '{}\tFALSE\t{}\n'.format(x, tree_index))
 
         ###
-        user_genome_ids = set(read_fasta(user_msa_file).keys())
-
-        # we remove ids already classified with FastANI
-        user_genome_ids = user_genome_ids.difference(
-            set(classified_user_genomes))
-        for leaf in tree.leaf_node_iter():
-            if leaf.taxon.label in user_genome_ids:
-                # In some cases , pplacer can associate 2 user genomes
-                # on the same parent node so we need to go up the tree
-                # to find a node with a reference genome as leaf.
-                cur_node = leaf.parent_node
-                list_subnode = [subnd.taxon.label.replace(
-                    "'", '') for subnd in cur_node.leaf_iter()]
-                while len(set(list_subnode) & set(self.reference_ids)) < 1:
-                    cur_node = cur_node.parent_node
-                    list_subnode = [subnd.taxon.label.replace(
-                        "'", '') for subnd in cur_node.leaf_iter()]
-
-                current_rel_list = cur_node.rel_dist
-
-                parent_taxon_node = cur_node.parent_node
-                _support, parent_taxon, _aux_info = parse_label(
-                    parent_taxon_node.label)
-
-                while parent_taxon_node is not None and not parent_taxon:
-                    parent_taxon_node = parent_taxon_node.parent_node
-                    _support, parent_taxon, _aux_info = parse_label(
-                        parent_taxon_node.label)
-
-                # is the node represent multiple ranks, we select the lowest one
-                # i.e. if node is p__A;c__B;o__C we pick o__
-                parent_rank = parent_taxon.split(";")[-1][0:3]
-                parent_rel_dist = parent_taxon_node.rel_dist
-
-                debug_info = [leaf.taxon.label, parent_rank,
-                              parent_rel_dist, '', '', '', '']
-
-                child_taxons = []
-                closest_rank = None
-                detection = "taxonomic novelty determined using RED"
-                # if the genome is not placed between the genus and
-                # specie ranks
-                if parent_rank != 'g__':
-                    # we select the child rank (if parent_rank = 'c__'
-                    # child rank will be 'o__)'
-                    child_rk = self.order_rank[self.order_rank.index(
-                        parent_rank) + 1]
-
-                    # get all reference genomes under the current node
-                    list_subnode = [childnd.taxon.label.replace("'", '') for childnd in cur_node.leaf_iter(
-                    ) if childnd.taxon.label in self.reference_ids]
-
-                    # get all names for the child rank
-                    list_ranks = [self.gtdb_taxonomy.get(
-                        name)[self.order_rank.index(child_rk)] for name in list_subnode]
-
-                    # if there is just one rank name
-                    # (i.e one order) we select the RED value of this rank to compare with the
-                    # RED value of the genome of interest
-                    if len(set(list_ranks)) == 1:
-                        for subranknd in cur_node.preorder_iter():
-                            _support, subranknd_taxon, _aux_info = parse_label(
-                                subranknd.label)
-                            if subranknd.is_internal() and subranknd_taxon is not None and subranknd_taxon.startswith(
-                                    child_rk):
-                                child_taxons = subranknd_taxon.split(
-                                    ";")
-                                child_taxon_node = subranknd
-                                child_rel_dist = child_taxon_node.rel_dist
-                                break
-                    else:
-                        # case 2a and 2b
-                        closest_rank = parent_rank
-                        detection = "taxonomic classification fully defined by topology"
-                else:
-                    # case 1a
-                    closest_rank = parent_rank
-                    detection = "taxonomic classification fully defined by topology"
-
-                # case 1b
-                if len(child_taxons) == 0 and closest_rank is None:
-                    list_leaves = [childnd.taxon.label.replace("'", '') for childnd in cur_node.leaf_iter(
-                    ) if childnd.taxon.label in self.reference_ids]
-                    if len(list_leaves) != 1:
-                        list_subrank = []
-                        for leaf_subrank in list_leaves:
-                            list_subrank.append(self.gtdb_taxonomy.get(
-                                leaf_subrank)[self.order_rank.index(parent_rank) + 1])
-                        if len(set(list_subrank)) == 1:
-                            print(list_leaves)
-                            print(list_subrank)
-                            raise Exception(
-                                'There should be only one leaf.')
-                        else:
-                            closest_rank = parent_rank
-                            detection = "taxonomic classification fully defined by topology"
-                    list_leaf_ranks = self.gtdb_taxonomy.get(
-                        list_leaves[0])[self.order_rank.index(child_rk):-1]  # We remove the species name
-                    for leaf_taxon in reversed(list_leaf_ranks):
-                        if leaf_taxon == list_leaf_ranks[0]:
-                            if abs(current_rel_list - marker_dict.get(leaf_taxon[:3])) < abs(
-                                    current_rel_list - marker_dict.get(parent_rank)):
-                                closest_rank = leaf_taxon[:3]
-                                debug_info[3] = leaf_taxon
-                                debug_info[5] = 'case 1b - III'
-                                break
-                        else:
-                            pchildrank = list_leaf_ranks[list_leaf_ranks.index(
-                                leaf_taxon) - 1]
-                            if abs(current_rel_list - marker_dict.get(leaf_taxon[:3])) < abs(
-                                    current_rel_list - marker_dict.get(pchildrank[:3])):
-                                closest_rank = leaf_taxon[:3]
-                                debug_info[1] = pchildrank
-                                debug_info[2] = 1.0
-                                debug_info[3] = leaf_taxon
-                                debug_info[5] = 'case 1b - II'
-                                break
-                    if closest_rank is None:
-                        closest_rank = parent_rank
-                        debug_info[3] = list_leaf_ranks[0]
-                        debug_info[5] = 'case 1b - IV'
-
-                # if there is multiple ranks on the child node (i.e genome between p__Nitrospirae and c__Nitrospiria;o__Nitrospirales;f__Nitropiraceae)
-                # we loop through the list of rank from f_ to c_ rank
-                for child_taxon in reversed(child_taxons):
-                    # if lower rank is c__Nitropiria
-                    if child_taxon == child_taxons[0]:
-                        if (abs(current_rel_list - marker_dict.get(child_taxon[:3])) < abs(
-                                child_rel_dist - marker_dict.get(child_taxon[:3])) and
-                                abs(current_rel_list - marker_dict.get(child_taxon[:3])) < abs(
-                                    current_rel_list - marker_dict.get(parent_rank))):
-                            debug_info[3] = ';'.join(child_taxons)
-                            debug_info[4] = child_rel_dist
-                            debug_info[5] = 'case 3b - II'
-                            closest_rank = child_taxon[:3]
-                        elif closest_rank is None:
-                            closest_rank = parent_rank
-                            debug_info[3] = ';'.join(child_taxons)
-                            debug_info[4] = child_rel_dist
-                            debug_info[5] = 'case 3b - III'
-                    else:
-                        pchildrank = child_taxons[child_taxons.index(
-                            child_taxon) - 1]
-                        if (abs(current_rel_list - marker_dict.get(child_taxon[:3])) < abs(
-                                current_rel_list - marker_dict.get(pchildrank[:3])) and
-                                abs(current_rel_list - marker_dict.get(child_taxon[:3])) < abs(
-                                    child_rel_dist - marker_dict.get(child_taxon[:3]))):
-                            closest_rank = child_taxon
-                            debug_info[3] = ';'.join(child_taxons)
-                            debug_info[4] = child_rel_dist
-                            debug_info[5] = 'case 3b - I'
-                            break
-
-                # case 1b
-                if closest_rank is None:
-                    raise Exception('closest rank is None')
-
-                debug_info[6] = closest_rank
-
-                list_subnode = [subnd.taxon.label.replace(
-                    "'", '') for subnd in cur_node.leaf_iter()]
-                red_taxonomy = self._get_redtax(
-                    list_subnode, closest_rank)
-
-                del debug_info[0]
-
-                summary_list = [None] * 20
-                if leaf.taxon.label in unclassified_user_genomes:
-                    summary_list = unclassified_user_genomes.get(
-                        leaf.taxon.label)
-                    if summary_list[14] == '':
-                        summary_list[14] = None
-                summary_list[0] = leaf.taxon.label
-                summary_list[1] = self.standardise_taxonomy(
-                    red_taxonomy)
-                summary_list[12] = pplacer_taxonomy_dict.get(
-                    leaf.taxon.label)
-                if summary_list[13] is None:
-                    summary_list[13] = detection
-                summary_list[16] = self.aa_percent_msa(
-                    msa_dict.get(summary_list[0]))
-                summary_list[17] = trans_table_dict.get(
-                    summary_list[0])
-                summary_list[18] = current_rel_list
-
-                notes = []
-                if summary_list[0] in percent_multihit_dict:
-                    notes.append('Genome has more than {}% of markers with multiple hits'.format(
-                        percent_multihit_dict.get(summary_list[0])))
-                if summary_list[0] in bac_ar_diff:
-                    notes.append('Genome domain questionable ( {}% Bacterial, {}% Archaeal)'.format(
-                        bac_ar_diff.get(summary_list[0]).get('bac120'),
-                        bac_ar_diff.get(summary_list[0]).get('ar122')))
-
-                if len(notes) > 0:
-                    summary_list[19] = ';'.join(notes)
-                summaryfout.write("{0}\n".format(
-                    '\t'.join(['N/A' if x is None else str(x) for x in summary_list])))
-                if self.debug_mode:
-                    debugfile.write('{0}\t{1}\t{2}\t{3}\n'.format(
-                        leaf.taxon.label, current_rel_list, '\t'.join(str(x) for x in debug_info), detection))
-                if high_classification and leaf.taxon.label in high_classification:
-                    fullrank = [x for x in high_classification.get(leaf.taxon.label).get('tk_tax').split(
-                        ';')[0:self.order_rank.index(self.rank_of_interest) + 2] if len(x) > 3]
-                    low_taxonomy = summary_list[1].split(';')[0:len(fullrank)]
-                    if fullrank != low_taxonomy:
-                        conflict_file.write('{}\t{}\t{}\n'.format(leaf.taxon.label, high_classification.get(
-                            leaf.taxon.label).get('tk_tax'), summary_list[1]))
-=======
-            trans_table_dict, bac_ar_diff, summary_file)
-        self.logger.info(f'{len(classified_user_genomes):,} genome(s) have '
-                         f'been classified using FastANI and pplacer.')
 
         # Iterate over each leaf node that was not classified with FastANI.
         self._classify_red_topology(tree, msa_dict, percent_multihit_dict,
@@ -1207,7 +878,6 @@
                                     pplacer_taxonomy_dict, high_classification,
                                     debugfile, debugopt, classified_user_genomes,
                                     unclassified_user_genomes, tt)
->>>>>>> 48d23157
 
     def _map_high_taxonomy(self, high_classification, mapping_dict, summary_file):
         """
@@ -1232,23 +902,13 @@
                     mapping_dict.get(rk_to_check), []).append(k)
                 counter += 1
             else:
-<<<<<<< HEAD
-                output_file = [None] * 19
-                output_file[0] = k
-                output_file[1] = v.get('tk_tax')
-                output_file[12] = v.get('pplacer_tax')
-                output_file[13] = 'taxonomic novelty determined using RED'
-                output_file[18] = v.get('rel_dist')
-                summary_file.write("{}\n".format(
-                    '\t'.join(['N/A' if x is None else str(x) for x in output_file])))
-=======
                 summary_row = ClassifySummaryFileRow()
                 summary_row.gid = k
                 summary_row.classification = v.get('tk_tax')
                 summary_row.pplacer_tax = v.get('pplacer_tax')
+                summary_row.classification_method = 'taxonomic novelty determined using RED'
                 summary_row.red_value = v.get('rel_dist')
                 summary_file.add_row(summary_row)
->>>>>>> 48d23157
         return mapped_rank, counter
 
     def _assign_mrca_red(self, input_tree, marker_set_id, levelopt=None, tree_iter=None):
@@ -2132,17 +1792,12 @@
                             # tree
                             current_rel_dist = cur_node.rel_dist
                         if cur_node.is_internal():
-<<<<<<< HEAD
                             # We check if the genome is place on a terminal
                             # branch
 
-                            child_genomes = [nd.taxon.label for nd in cur_node.leaf_nodes(
-                            ) if nd.taxon.label not in user_genome_ids]
-=======
                             child_genomes = [nd.taxon.label
                                              for nd in cur_node.leaf_nodes()
                                              if nd.taxon.label not in user_genome_ids]
->>>>>>> 48d23157
                             if len(child_genomes) == 1:
                                 is_on_terminal_branch = True
                                 term_branch_taxonomy = self.gtdb_taxonomy.get(
@@ -2193,7 +1848,6 @@
                         # is the node represent multiple ranks, we select the lowest one
                         # i.e. if node is p__A;c__B;o__C we pick o__
                         parent_rank = parent_taxon.split(";")[-1][0:3]
-<<<<<<< HEAD
 
                         node_in_ref_tree = cur_node
                         while len([childnd.taxon.label.replace("'", '') for childnd in node_in_ref_tree.leaf_iter(
@@ -2206,13 +1860,14 @@
                         child_rk = self.order_rank[self.order_rank.index(
                             parent_rank) + 1]
 
-                        # get all reference genomes under the current node
-                        list_subnode = [childnd.taxon.label.replace("'", '') for childnd in node_in_ref_tree.leaf_iter(
-                        ) if childnd.taxon.label in self.reference_ids]
-
-                        # get all names for the child rank
-                        list_ranks = [self.gtdb_taxonomy.get(
-                            name)[self.order_rank.index(child_rk)] for name in list_subnode]
+                            # get all reference genomes under the current node
+                            list_subnode = [childnd.taxon.label.replace("'", '') for childnd in
+                                            node_in_ref_tree.leaf_iter()
+                                            if childnd.taxon.label[0:3] in self.reference_ids]
+
+                            # get all names for the child rank
+                            list_ranks = [self.gtdb_taxonomy.get(name)[self.order_rank.index(child_rk)]
+                                          for name in list_subnode]
 
                         # Temporary : Classification to arder level for all genomes
                         # We check is the brnach leads to an unique order
@@ -2240,45 +1895,6 @@
 
                             taxa_str = self._classify_on_internal_branch(
                                 child_taxons, current_rel_dist, child_rel_dist, parent_rank, taxa_str, red_bac_dict)
-=======
-                        parent_rel_dist = parent_taxon_node.rel_dist
-
-                        if parent_rank != 'g__':
-                            node_in_ref_tree = cur_node
-                            while len([childnd.taxon.label.replace("'", '') for childnd in node_in_ref_tree.leaf_iter(
-                            ) if childnd.taxon.label[0:3] in ['RS_', 'UBA', 'GB_']]) == 0:
-                                node_in_ref_tree = node_in_ref_tree.parent_node
-                            # we select a node of the reference tree
-
-                            # we select the child rank (if parent_rank = 'c__'
-                            # child rank will be 'o__)'
-                            child_rk = self.order_rank[self.order_rank.index(
-                                parent_rank) + 1]
-
-                            # get all reference genomes under the current node
-                            list_subnode = [childnd.taxon.label.replace("'", '') for childnd in
-                                            node_in_ref_tree.leaf_iter()
-                                            if childnd.taxon.label[0:3] in ['RS_', 'UBA', 'GB_']]
-
-                            # get all names for the child rank
-                            list_ranks = [self.gtdb_taxonomy.get(name)[self.order_rank.index(child_rk)]
-                                          for name in list_subnode]
-
-                            # if there is just one rank name
-                            if len(set(list_ranks)) == 1:
-                                for subranknd in node_in_ref_tree.preorder_iter():
-                                    _support, subranknd_taxon, _aux_info = parse_label(
-                                        subranknd.label)
-                                    if subranknd.is_internal() and subranknd_taxon is not None and subranknd_taxon.startswith(
-                                            child_rk):
-                                        child_taxons = subranknd_taxon.split(
-                                            ";")
-                                        child_taxon_node = subranknd
-                                        child_rel_dist = child_taxon_node.rel_dist
-                                        break
-                                taxa_str = self._classify_on_internal_branch(
-                                    child_taxons, current_rel_dist, child_rel_dist, parent_rank, taxa_str, marker_dict)
->>>>>>> 48d23157
                     results[leaf.taxon.label] = {"tk_tax": self.standardise_taxonomy(taxa_str, 'bac120'),
                                                  "pplacer_tax": self.standardise_taxonomy(pplacer_tax, 'bac120'), 'rel_dist': current_rel_dist}
                     pplaceout.write('{}\t{}\t{}\t{}\t{}\n'.format(leaf.taxon.label, self.standardise_taxonomy(taxa_str, 'bac120'),
