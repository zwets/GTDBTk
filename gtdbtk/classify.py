###############################################################################
#                                                                             #
#    This program is free software: you can redistribute it and/or modify     #
#    it under the terms of the GNU General Public License as published by     #
#    the Free Software Foundation, either version 3 of the License, or        #
#    (at your option) any later version.                                      #
#                                                                             #
#    This program is distributed in the hope that it will be useful,          #
#    but WITHOUT ANY WARRANTY; without even the implied warranty of           #
#    MERCHANTABILITY or FITNESS FOR A PARTICULAR PURPOSE.  See the            #
#    GNU General Public License for more details.                             #
#                                                                             #
#    You should have received a copy of the GNU General Public License        #
#    along with this program. If not, see <http://www.gnu.org/licenses/>.     #
#                                                                             #
###############################################################################


import logging
import os
import random
import shutil
import sys
from collections import defaultdict
from operator import itemgetter

import dendropy
from numpy import median as np_median

import gtdbtk.config.config as Config
from gtdbtk.biolib_lite.common import make_sure_path_exists
from gtdbtk.biolib_lite.execute import check_dependencies
from gtdbtk.biolib_lite.newick import parse_label
from gtdbtk.biolib_lite.seq_io import read_seq, read_fasta
from gtdbtk.biolib_lite.taxonomy import Taxonomy
from gtdbtk.config.output import *
from gtdbtk.exceptions import GenomeMarkerSetUnknown, GTDBTkExit
from gtdbtk.external.fastani import FastANI
from gtdbtk.external.pplacer import Pplacer
from gtdbtk.markers import Markers
from gtdbtk.relative_distance import RelativeDistance
from gtdbtk.tools import add_ncbi_prefix, symlink_f, get_memory_gb, get_reference_ids

sys.setrecursionlimit(15000)


class Classify(object):
    """Determine taxonomic classification of genomes by ML placement."""

<<<<<<< HEAD
    def __init__(self, cpus=1, pplacer_cpus=None, debug_mode=False):
=======
    def __init__(self, cpus=1, pplacer_cpus=None, debug_mode = False):
>>>>>>> 3607d74f
        """Initialize."""

        check_dependencies(['pplacer', 'guppy', 'fastANI'])

        self.taxonomy_file = Config.TAXONOMY_FILE
        self.af_threshold = Config.AF_THRESHOLD
        self.gtdb_taxonomy = Taxonomy().read(self.taxonomy_file)

        self.order_rank = ["d__", "p__", "c__", "o__", 'f__', 'g__', 's__']

        self.logger = logging.getLogger('timestamp')
        self.cpus = max(cpus, 1)
        self.pplacer_cpus = max(pplacer_cpus if pplacer_cpus else cpus, 1)

        self.species_radius = self.parse_radius_file()
        self.reference_ids = get_reference_ids()

        # rank_of_interest determine the rank in the tree_mapping file for
        # lower classification
        self.rank_of_interest = "o__"

        self.debug_mode = debug_mode

    def parse_radius_file(self):
        """
        Parse the radius file from the GTDB-Tk package
        :return:
<<<<<<< HEAD
=======

>>>>>>> 3607d74f
        Dictionary
            genome_id = radius
        """
        results = {}
        with open(Config.RADII_FILE) as f:
            for line in f:
                infos = line.strip().split('\t')
                gid = infos[1]
                if infos[1].startswith('GB_') or infos[1].startswith('RS_'):
                    gid = gid[3:]
                results[gid] = float(infos[2])
        return results

    def place_genomes(self,
                      user_msa_file,
                      marker_set_id,
                      out_dir,
                      prefix,
                      scratch_dir=None,
                      levelopt=None,
                      tree_iter=None):
        """Place genomes into reference tree using pplacer."""

        # Warn if the memory is insufficient
        mem_gb = get_memory_gb()
        if mem_gb is not None:
            mem_total = mem_gb['MemTotal']
            if marker_set_id == 'bac120' and mem_total < 100:
                self.logger.warning(f'pplacer requires ~113 GB of RAM to fully '
                                    f'load the bacterial tree into memory. '
                                    f'However, {mem_total}GB was detected. '
                                    f'This may affect pplacer performance, '
                                    f'or fail if there is insufficient scratch space.')
            elif marker_set_id == 'ar122' and mem_total < 5:
                self.logger.warning(f'pplacer requires ~6.2 GB of RAM to fully '
                                    f'load the archaeal tree into memory. '
                                    f'However, {mem_total}GB was detected. '
                                    f'This may affect pplacer performance, '
                                    f'or fail if there is insufficient scratch space.')

        # rename user MSA file for compatibility with pplacer
        if not user_msa_file.endswith('.fasta'):
            if marker_set_id == 'bac120':
                t = PATH_BAC120_USER_MSA.format(prefix=prefix)
            elif marker_set_id == 'ar122':
                t = PATH_AR122_USER_MSA.format(prefix=prefix)
            else:
                self.logger.error(
                    'There was an error determining the marker set.')
                raise GenomeMarkerSetUnknown

            shutil.copyfile(user_msa_file, t)
            user_msa_file = t

        # run pplacer to place bins in reference genome tree
        num_genomes = sum([1 for _seq_id, _seq in read_seq(user_msa_file)])

        # check if a scratch file is to be created
        pplacer_mmap_file = None
        if scratch_dir:
            self.logger.info('Using a scratch file for pplacer allocations. '
                             'This decreases memory usage and performance.')
            pplacer_mmap_file = os.path.join(
                scratch_dir, prefix + ".pplacer.scratch")
            make_sure_path_exists(scratch_dir)

        # get path to pplacer reference package
        if marker_set_id == 'bac120':
            if levelopt is None:
                self.logger.info(
                    f'Placing {num_genomes} bacterial genomes into reference tree with pplacer using {self.pplacer_cpus} cpus (be patient).')
                pplacer_ref_pkg = os.path.join(
                    Config.PPLACER_DIR, Config.PPLACER_BAC120_REF_PKG)
            elif levelopt == 'high':
                self.logger.info(
                    f'Placing {num_genomes} bacterial genomes into high reference tree with pplacer using {self.pplacer_cpus} cpus (be patient).')
                pplacer_ref_pkg = os.path.join(
                    Config.HIGH_PPLACER_DIR, Config.HIGH_PPLACER_REF_PKG)
            elif levelopt == 'low':
                self.logger.info(
                    f'Placing {num_genomes} bacterial genomes into low reference tree {tree_iter} with pplacer using {self.pplacer_cpus} cpus (be patient).')
                pplacer_ref_pkg = os.path.join(
                    Config.LOW_PPLACER_DIR, Config.LOW_PPLACER_REF_PKG.format(iter=tree_iter))
        elif marker_set_id == 'ar122':
            self.logger.info(
                f'Placing {num_genomes} archaeal genomes into reference tree with pplacer using {self.pplacer_cpus} cpus (be patient).')
            pplacer_ref_pkg = os.path.join(
                Config.PPLACER_DIR, Config.PPLACER_AR122_REF_PKG)
        else:
            self.logger.error('Unknown marker set: {}'.format(marker_set_id))
            raise GenomeMarkerSetUnknown(
                'Unknown marker set: {}'.format(marker_set_id))

        # create pplacer output directory
        pplacer_out_dir = os.path.join(out_dir, DIR_PPLACER)
        if not os.path.exists(pplacer_out_dir):
            os.makedirs(pplacer_out_dir)

        # run pplacer
        if marker_set_id == 'bac120':
            if levelopt is None:
                pplacer_out = os.path.join(out_dir, PATH_BAC120_PPLACER_OUT)
                pplacer_json_out = os.path.join(
                    out_dir, PATH_BAC120_PPLACER_JSON)
            elif levelopt == 'high':
                pplacer_out = os.path.join(
                    out_dir, PATH_HIGH_BAC120_PPLACER_OUT)
                pplacer_json_out = os.path.join(
                    out_dir, PATH_HIGH_BAC120_PPLACER_JSON)
            elif levelopt == 'low':
                pplacer_out = os.path.join(
                    out_dir, PATH_LOW_BAC120_PPLACER_OUT.format(iter=tree_iter))
                pplacer_json_out = os.path.join(
                    out_dir, PATH_LOW_BAC120_PPLACER_JSON.format(iter=tree_iter))
        elif marker_set_id == 'ar122':
            pplacer_out = os.path.join(out_dir, PATH_AR122_PPLACER_OUT)
            pplacer_json_out = os.path.join(out_dir, PATH_AR122_PPLACER_JSON)
        else:
            self.logger.error('There was an error determining the marker set.')
            raise GenomeMarkerSetUnknown

        pplacer = Pplacer()
        pplacer.run(self.pplacer_cpus, 'wag', pplacer_ref_pkg, pplacer_json_out,
<<<<<<< HEAD
                    user_msa_file, pplacer_out, pplacer_mmap_file)
=======
                     user_msa_file, pplacer_out, pplacer_mmap_file)
>>>>>>> 3607d74f
        if levelopt is None or levelopt == 'high':
            self.logger.info('pplacer version: {}'.format(pplacer.version))

        # extract tree
        if marker_set_id == 'bac120':
            if levelopt is None:
                tree_file = os.path.join(
                    out_dir, PATH_BAC120_TREE_FILE.format(prefix=prefix))
            elif levelopt == 'high':
                tree_file = os.path.join(
                    out_dir, PATH_HIGH_BAC120_TREE_FILE.format(prefix=prefix))
            elif levelopt == 'low':
                tree_file = os.path.join(
                    out_dir, PATH_LOW_BAC120_TREE_FILE.format(prefix=prefix, iter=tree_iter))
        elif marker_set_id == 'ar122':
            tree_file = os.path.join(
                out_dir, PATH_AR122_TREE_FILE.format(prefix=prefix))
        else:
            self.logger.error('There was an error determining the marker set.')
            raise GenomeMarkerSetUnknown

        pplacer.tog(pplacer_json_out, tree_file)

        # Symlink to the tree summary file
        if marker_set_id == 'bac120':
            if levelopt is None:
                symlink_f(PATH_BAC120_TREE_FILE.format(prefix=prefix),
<<<<<<< HEAD
                          os.path.join(out_dir, os.path.basename(PATH_BAC120_TREE_FILE.format(prefix=prefix))))
            elif levelopt == 'high':
                symlink_f(PATH_HIGH_BAC120_TREE_FILE.format(prefix=prefix),
                          os.path.join(out_dir, os.path.basename(PATH_HIGH_BAC120_TREE_FILE.format(prefix=prefix))))
            elif levelopt == 'low':
                symlink_f(PATH_LOW_BAC120_TREE_FILE.format(iter=tree_iter, prefix=prefix),
                          os.path.join(out_dir, os.path.basename(PATH_LOW_BAC120_TREE_FILE.format(iter=tree_iter, prefix=prefix))))
=======
                      os.path.join(out_dir, os.path.basename(PATH_BAC120_TREE_FILE.format(prefix=prefix))))
            elif levelopt == 'high':
                symlink_f(PATH_HIGH_BAC120_TREE_FILE.format(prefix=prefix),
                      os.path.join(out_dir, os.path.basename(PATH_HIGH_BAC120_TREE_FILE.format(prefix=prefix))))
            elif levelopt == 'low':
                symlink_f(PATH_LOW_BAC120_TREE_FILE.format(iter=tree_iter,prefix=prefix),
                      os.path.join(out_dir, os.path.basename(PATH_LOW_BAC120_TREE_FILE.format(iter=tree_iter,prefix=prefix))))
>>>>>>> 3607d74f
        elif marker_set_id == 'ar122':
            symlink_f(PATH_AR122_TREE_FILE.format(prefix=prefix),
                      os.path.join(out_dir, os.path.basename(PATH_AR122_TREE_FILE.format(prefix=prefix))))
        else:
            self.logger.error('There was an error determining the marker set.')
            raise GenomeMarkerSetUnknown

        return tree_file

    def standardise_taxonomy(self, taxstring, marker_set=None):
        """Create a 7 rank taxonomy string from an incomplete taxonomy string

        Parameters
        ----------
        taxstring : str
            incomplete taxonomy string
        marker_set : str
            The marker set to use.

        Returns
        -------
        string
            7 rank taxonomy string.
        """
        # return taxstring
        taxlist = taxstring.split(";")
        while '' in taxlist:
            taxlist.remove('')
        if marker_set == 'bac120':
            taxlist.insert(0, 'd__Bacteria')
        if marker_set == 'ar122':
            taxlist.insert(0, 'd__Archaea')
        taxlist.extend(self.order_rank[len(taxlist):])
        new_taxstring = ";".join(taxlist)
        return new_taxstring

    def _write_red_dict(self, out_dir, prefix, marker_set_id):
        """Write the RED value for each rank to a file

        Parameters
        ----------
        out_dir : output directory
        prefix : desired prefix for output files
        marker_set_id : bacterial or archeal id (bac120 or ar122)

        Returns
        -------
        dictionary
            dictionary[rank_prefix] = red_value

        """

        if marker_set_id == 'bac120':
            marker_dict = Config.RED_DIST_BAC_DICT
            out_path = os.path.join(
                out_dir, PATH_BAC120_RED_DICT.format(prefix=prefix))
        elif marker_set_id == 'ar122':
            marker_dict = Config.RED_DIST_ARC_DICT
            out_path = os.path.join(
                out_dir, PATH_AR122_RED_DICT.format(prefix=prefix))
        else:
            self.logger.error('There was an error determining the marker set.')
            raise GenomeMarkerSetUnknown

        make_sure_path_exists(os.path.dirname(out_path))

        with open(out_path, 'w') as reddictfile:
            reddictfile.write('Phylum\t{}\n'.format(marker_dict.get('p__')))
            reddictfile.write('Class\t{}\n'.format(marker_dict.get('c__')))
            reddictfile.write('Order\t{}\n'.format(marker_dict.get('o__')))
            reddictfile.write('Family\t{}\n'.format(marker_dict.get('f__')))
            reddictfile.write('Genus\t{}\n'.format(marker_dict.get('g__')))

        return marker_dict

    def _parse_red_dict(self, red_dist_dict):
        """
        Parse the red dictionary from Config file and store the value in a dictionary

        :param red_dist_dict: dictionary stored in the gtdbtk package
        :return: dictionary mapping the rank to the RED value
        """
        results = {}
        for k, v in red_dist_dict.items():
            if k in ['d__', 'domain']:
                results['d__'] = v
            elif k in ['p__', 'phylum']:
                results['p__'] = v
            elif k in ['c__', 'class']:
                results['c__'] = v
            elif k in ['o__', 'order']:
                results['o__'] = v
            elif k in ['f__', 'family']:
                results['f__'] = v
            elif k in ['g__', 'genus']:
                results['g__'] = v
            elif k in ['s__', 'species']:
                results['s__'] = v
        return results

    # TODO: Use the io.marker.copy_number class to read this
    def parser_marker_summary_file(self, marker_summary_file, marker_set_id):
        """
        Parse the marker summary file from the align step
        :param marker_summary_file: marker summary file from the align step
        :param marker_set_id: bac120 or ar122 flag
        :return: return percentage of marker with multi hits for each genome
        """
        results = {}
        with open(marker_summary_file, 'r') as msf:
            msf.readline()
            for line in msf:
                infos = line.strip().split('\t')
                if marker_set_id == "bac120":
                    multi_hits_percent = (100 * float(infos[2])) / \
                        Config.BAC_MARKER_COUNT
                elif marker_set_id == "ar122":
                    multi_hits_percent = (100 * float(infos[2])) / \
                        Config.AR_MARKER_COUNT
                # print (marker_set_id, float(infos[3]), multi_hits_percent)
                if multi_hits_percent >= Config.DEFAULT_MULTIHIT_THRESHOLD:
                    results[infos[0]] = round(multi_hits_percent, 1)
        return results

    def parse_trans_table_file(self, trans_table_file):
        results = {}
        with open(trans_table_file, 'r') as msf:
            for line in msf:
                infos = line.strip().split('\t')
                results[infos[0]] = infos[1]
        return results

    def run(self,
            genomes,
            align_dir,
            out_dir,
            prefix,
            scratch_dir=None,
            recalculate_red=None,
            splittreeopt=False):
        """Classify genomes based on position in reference tree."""

        _bac_gids, _ar_gids, bac_ar_diff = Markers().genome_domain(align_dir, prefix)

        for marker_set_id in ('ar122', 'bac120'):

            if marker_set_id == 'ar122':
                marker_summary_file = os.path.join(
                    align_dir, PATH_AR122_MARKER_SUMMARY.format(prefix=prefix))
                user_msa_file = os.path.join(
                    align_dir, PATH_AR122_USER_MSA.format(prefix=prefix))
            elif marker_set_id == 'bac120':
                marker_summary_file = os.path.join(
                    align_dir, PATH_BAC120_MARKER_SUMMARY.format(prefix=prefix))
                user_msa_file = os.path.join(
                    align_dir, PATH_BAC120_USER_MSA.format(prefix=prefix))
            else:
                self.logger.error(
                    'There was an error determining the marker set.')
                raise GenomeMarkerSetUnknown

            if (not os.path.exists(user_msa_file)) or (os.path.getsize(user_msa_file) < 30):
                # file will not exist if there are no User genomes from a
                # given domain
                continue

            percent_multihit_dict = self.parser_marker_summary_file(
                marker_summary_file, marker_set_id)

            trans_table_file = os.path.join(
                align_dir, PATH_TLN_TABLE_SUMMARY.format(prefix=prefix))
            trans_table_dict = self.parse_trans_table_file(trans_table_file)

            msa_dict = read_fasta(user_msa_file)

            marker_dict = self._write_red_dict(
                out_dir, prefix, marker_set_id)

<<<<<<< HEAD
            if splittreeopt is True and marker_set_id == 'bac120':
                # run pplacer to place bins in high reference genome tree
                num_genomes = sum(
                    [1 for _seq_id, _seq in read_seq(user_msa_file)])
=======
            if splittreeopt is True:
                # run pplacer to place bins in high reference genome tree
                num_genomes = sum([1 for _seq_id, _seq in read_seq(user_msa_file)])
                summaryfout, debugfile, conflict_file = self._generate_summary_file(marker_set_id,
                                                                                    prefix,out_dir,
                                                                                    splittreeopt)
>>>>>>> 3607d74f

                high_classify_tree = self.place_genomes(user_msa_file,
                                                        marker_set_id,
                                                        out_dir,
                                                        prefix,
                                                        scratch_dir,
                                                        'high')
<<<<<<< HEAD

                summaryfout, debugfile, conflict_file = self._generate_summary_file(
                    marker_set_id, prefix, out_dir, splittreeopt)

                high_mrca_tree = self._assign_mrca_red(
                    high_classify_tree, marker_set_id, 'high')

                high_classification = self._get_high_pplacer_taxonomy(
                    out_dir, prefix, user_msa_file, high_mrca_tree)
=======

                high_mrca_tree = self._assign_mrca_red(high_classify_tree, marker_set_id,'high')

                high_classification = self._get_high_pplacer_taxonomy(out_dir,
                                                                      prefix,user_msa_file, high_mrca_tree)
>>>>>>> 3607d74f

                tree_mapping_dict = {}
                with open(Config.LOW_TREE_MAPPING_FILE) as ltmf:
                    for line in ltmf:
                        k, v = line.strip().split()
                        tree_mapping_dict[k] = v

                sorted_high_taxonomy, len_sorted_genomes = self._map_high_taxonomy(
                    high_classification, tree_mapping_dict, summaryfout)
                self.logger.info(f"{len_sorted_genomes} out of {num_genomes} have an order assignments. Those genomes will be reclassified.")

<<<<<<< HEAD
                for tree_iter in sorted(sorted_high_taxonomy, key=lambda z: len(sorted_high_taxonomy[z]), reverse=True):
                    listg = sorted_high_taxonomy.get(tree_iter)
                    low_classify_tree, submsa_file_path = self._place_in_low_tree(
                        tree_iter, listg, msa_dict, marker_set_id, prefix, scratch_dir, out_dir)
                    mrca_lowtree = self._assign_mrca_red(
                        low_classify_tree, marker_set_id, 'low', tree_iter)
                    pplacer_taxonomy_dict = self._get_pplacer_taxonomy(
                        out_dir, prefix, marker_set_id, user_msa_file, mrca_lowtree)

                    self._parse_tree(mrca_lowtree, genomes, msa_dict, percent_multihit_dict, trans_table_dict,
                                     bac_ar_diff, submsa_file_path, marker_dict, summaryfout, conflict_file, pplacer_taxonomy_dict,
                                     high_classification, debugfile)
                summaryfout.close()
                if self.debug_mode:
                    debugfile.close()
=======

                for tree_iter in sorted(sorted_high_taxonomy, key=lambda k: len(sorted_high_taxonomy[k]), reverse=True):
                    listg = sorted_high_taxonomy.get(tree_iter)

                    low_classify_tree,submsa_file_path = self._place_in_low_tree(tree_iter,listg,msa_dict,marker_set_id,prefix,scratch_dir,out_dir)

                    mrca_lowtree = self._assign_mrca_red(low_classify_tree, marker_set_id,'low',tree_iter)

                    pplacer_taxonomy_dict = self._get_pplacer_taxonomy(out_dir,prefix,marker_set_id,
                                                                       user_msa_file, mrca_lowtree)

                    self._parse_tree(mrca_lowtree,
                                     genomes,
                                     msa_dict,
                                     percent_multihit_dict,
                                     trans_table_dict,
                                     bac_ar_diff,
                                     submsa_file_path,
                                     marker_dict,
                                     summaryfout,
                                     conflict_file,
                                     pplacer_taxonomy_dict,
                                     high_classification,
                                     debugfile)

>>>>>>> 3607d74f

            else:
                classify_tree = self.place_genomes(user_msa_file,
                                                   marker_set_id,
                                                   out_dir,
                                                   prefix,
                                                   scratch_dir)

                # get taxonomic classification of each user genome
<<<<<<< HEAD
                summaryfout, debugfile, conflict_file = self._generate_summary_file(
                    marker_set_id, prefix, out_dir, splittreeopt)
=======

                summaryfout,debugfile,conflict_file=self._generate_summary_file(marker_set_id,prefix,out_dir,splittreeopt)
                tree_to_process = None
>>>>>>> 3607d74f

                if recalculate_red:
                    tree_to_process = self._calculate_red_distances(
                        classify_tree, out_dir)
                else:
                    tree_to_process = self._assign_mrca_red(
                        classify_tree, marker_set_id)

                pplacer_taxonomy_dict = self._get_pplacer_taxonomy(out_dir, prefix, marker_set_id, user_msa_file,
                                                                   tree_to_process)

<<<<<<< HEAD
                self._parse_tree(tree_to_process, genomes, msa_dict, percent_multihit_dict,
                                 trans_table_dict,
                                 bac_ar_diff, user_msa_file, marker_dict, summaryfout, conflict_file,
                                 pplacer_taxonomy_dict, None,
                                 debugfile)
=======
                self._parse_tree(tree_to_process,
                                 genomes,
                                 msa_dict,
                                 percent_multihit_dict,
                                 trans_table_dict,
                                 bac_ar_diff,
                                 user_msa_file,
                                 marker_dict,
                                 summaryfout,
                                 conflict_file,
                                 pplacer_taxonomy_dict,
                                 None,
                                 debugfile)

>>>>>>> 3607d74f

                # Symlink to the summary file from the root
                if marker_set_id == 'bac120':
                    symlink_f(PATH_BAC120_SUMMARY_OUT.format(prefix=prefix),
                              os.path.join(out_dir, os.path.basename(PATH_BAC120_SUMMARY_OUT.format(prefix=prefix))))
                elif marker_set_id == 'ar122':
                    symlink_f(PATH_AR122_SUMMARY_OUT.format(prefix=prefix),
                              os.path.join(out_dir, os.path.basename(PATH_AR122_SUMMARY_OUT.format(prefix=prefix))))
                else:
                    self.logger.error(
                        'There was an error determining the marker set.')
                    raise GenomeMarkerSetUnknown

<<<<<<< HEAD
                summaryfout.close()
                if self.debug_mode:
                    debugfile.close()

    def _generate_summary_file(self, marker_set_id, prefix, out_dir, split_tree_opt=None):
        """
        Generates the summary file, the debug file and the conflict_file
=======
            summaryfout.close()
            if self.debug_mode:
                debugfile.close()

    def _generate_summary_file(self,marker_set_id,prefix,out_dir,split_tree_opt=None):
        """
        Generates the summary file, the debug file and the conflict_file

>>>>>>> 3607d74f
        :param marker_set_id: ['bac120','ar122']
        :param prefix: desired prefix for output files
        :param out_dir: output directory
        :param split_tree_opt: Boolean
        :return: 3 files ( summary file, the debug file and the conflict_file )
        """
        if marker_set_id == 'bac120':
            path_summary = os.path.join(
                out_dir, PATH_BAC120_SUMMARY_OUT.format(prefix=prefix))
        elif marker_set_id == 'ar122':
            path_summary = os.path.join(
                out_dir, PATH_AR122_SUMMARY_OUT.format(prefix=prefix))
        else:
            self.logger.error(
                'There was an error determining the marker set.')
            raise GenomeMarkerSetUnknown

        summaryfout = open(path_summary, 'w')
        debug_file = None
        conflict_summary = None

        summaryfout.write(
            "user_genome\tclassification\tfastani_reference\tfastani_reference_radius\tfastani_taxonomy\tfastani_ani\tfastani_af\t" +
<<<<<<< HEAD
            "closest_placement_reference\tclosest_placement_radius\tclosest_placement_taxonomy\tclosest_placement_ani\tclosest_placement_af\tpplacer_taxonomy\t" +
            "classification_method\tnote\tother_related_references(genome_id,species_name,radius,ANI,AF)\taa_percent\ttranslation_table\tred_value\twarnings\n")
=======
            "closest_placement_reference\tclosest_placement_taxonomy\tclosest_placement_ani\tclosest_placement_af\tpplacer_taxonomy\t" +
            "classification_method\tnote\tother_related_references(genome_id,species_name,radius,ANI,AF)\taa_percent\t"+
            "translation_table\tred_value\twarnings\n")
>>>>>>> 3607d74f
        if self.debug_mode:
            debug_file = open(os.path.join(
                out_dir, prefix + '.{}.debug_file.tsv'.format(marker_set_id)), 'w')
            debug_file.write(
                "User genome\tRed value\tHigher rank\tHigher value\tLower rank\tLower value\tcase\tclosest_rank\ttool\n")
        if split_tree_opt:
            conflict_summary = open(os.path.join(
                out_dir, PATH_BAC120_CONFLICT.format(prefix=prefix)), 'w')
            conflict_summary.write(
                "User genome\tHigh classification\tLow Classification\n")
<<<<<<< HEAD
        return summaryfout, debug_file, conflict_summary
=======
        return(summaryfout,debug_file,conflict_summary)

>>>>>>> 3607d74f

    def _place_in_low_tree(self, tree_iter, listg, msa_dict, marker_set_id, prefix, scratch_dir, out_dir):
        """
        Places the genome of interest in a low reference tree
        :param tree_iter: Tree id
        :param listg: list of genomes to place
        :param msa_dict: MSA
        :param marker_set_id: bac120 or ar122
        :param prefix: prefix for output files
        :param scratch_dir: pplacer option
        :param out_dir: output directory
        :return: the low reference tree with genomes of interest placed.
        """
        make_sure_path_exists(os.path.join(
            out_dir, DIR_LOW_PPLACER.format(iter=tree_iter)))
        submsa_file_path = os.path.join(
            out_dir, PATH_LOW_BAC120_SUBMSA.format(iter=tree_iter))

<<<<<<< HEAD
        submsa_file = open(submsa_file_path, 'w')
=======
    def _place_in_low_tree(self,tree_iter,listg,msa_dict,marker_set_id,prefix,scratch_dir,out_dir):
        """
        Places the genome of interest in a low reference tree

        :param tree_iter: Tree id
        :param listg: list of genomes to place
        :param msa_dict: MSA
        :param marker_set_id: bac120 or ar122
        :param prefix: prefix for output files
        :param scratch_dir: pplacer option
        :param out_dir: output directory

        :return: the low reference tree with genomes of interest placed.
        """

        make_sure_path_exists(os.path.join(out_dir,DIR_LOW_PPLACER.format(iter=tree_iter)))
        submsa_file_path = os.path.join(out_dir,PATH_LOW_BAC120_SUBMSA.format(iter=tree_iter))

        submsa_file = open(submsa_file_path,'w')
>>>>>>> 3607d74f

        for gid in listg:
            submsa_file.write('>{}\n{}\n'.format(gid, msa_dict.get(gid)))
        submsa_file.close()
        low_classify_tree = self.place_genomes(submsa_file_path,
<<<<<<< HEAD
                                               marker_set_id,
                                               out_dir,
                                               prefix,
                                               scratch_dir,
                                               'low', tree_iter)
        return(low_classify_tree, submsa_file_path)

    def _parse_tree(self, tree, genomes, msa_dict, percent_multihit_dict, trans_table_dict, bac_ar_diff,
                    user_msa_file, marker_dict, summaryfout, conflict_file, pplacer_taxonomy_dict, high_classification, debugfile):
=======
                                                   marker_set_id,
                                                   out_dir,
                                                   prefix,
                                                   scratch_dir,
                                                   'low',tree_iter)
        return (low_classify_tree,submsa_file_path)

    def _parse_tree(self,tree,genomes,msa_dict,percent_multihit_dict,trans_table_dict,bac_ar_diff,
                    user_msa_file,marker_dict,summaryfout,conflict_file,pplacer_taxonomy_dict,high_classification,debugfile):
>>>>>>> 3607d74f
        # Genomes can be classified by using FastANI or RED values
        # We go through all leaves of the tree. if the leaf is a user
        # genome we take its parent node and look at all the leaves
        # for this node.
        all_fastani_dict = {}
        self.logger.info(
            'Calculating average nucleotide identity using FastANI.')
        fastani_verification = {}
        number_comparison = 0
        for userleaf in tree.leaf_node_iter():
            # for each user genome, we select the first parent node with a label.
            # if, while going up the tree, we find a node with only one
            # reference genome, we select this reference genome as
            # leaf_reference.
            if userleaf.taxon.label not in self.reference_ids:

                par_node = userleaf.parent_node
                leaf_ref_genome = None
                leaf_ref_genomes = [subnd for subnd in par_node.leaf_iter(
                ) if subnd.taxon.label.replace("'", '') in self.reference_ids]
                if len(leaf_ref_genomes) == 1:
                    leaf_ref_genome = leaf_ref_genomes[0]

                _support, parent_taxon, _aux_info = parse_label(
                    par_node.label)
                # while par_node is not None and parent_taxon is empty,
                # we go up the tree
                while par_node is not None and not parent_taxon:
                    par_node = par_node.parent_node
                    if leaf_ref_genome is None:
                        leaf_ref_genomes = [subnd for subnd in par_node.leaf_iter(
                        ) if subnd.taxon.label.replace("'", '') in self.reference_ids]
                        if len(leaf_ref_genomes) == 1:
                            leaf_ref_genome = leaf_ref_genomes[0]
                    _support, parent_taxon, _aux_info = parse_label(
                        par_node.label)

                # if the parent node is at the genus level
                parent_rank = parent_taxon.split(";")[-1]
                if parent_rank.startswith('g__'):
                    # we get all the reference genomes under this genus
                    list_subnode_initials = [subnd.taxon.label.replace(
                        "'", '') for subnd in par_node.leaf_iter()]
                    if len(set(list_subnode_initials) & set(self.reference_ids)) < 1:
                        raise Exception(
                            "There are no reference genomes under '{}'".format('parent_rank'))
                    else:
                        dict_dist_refgenomes = {}
                        list_ref_genomes = [subnd for subnd in par_node.leaf_iter(
                        ) if subnd.taxon.label.replace("'", '') in self.reference_ids]
                        # we pick the first 100 genomes closest (patristic distance) to the
                        # user genome under the same genus
                        for ref_genome in list_ref_genomes:
                            taxon_labels = [
                                userleaf.taxon.label, ref_genome.taxon.label]
                            mrca = tree.mrca(taxon_labels=taxon_labels)
                            # the following command is faster than
                            # calculating the patristic distance
                            dict_dist_refgenomes[ref_genome] = (userleaf.distance_from_root(
                            ) - mrca.distance_from_root()) + (
                                ref_genome.distance_from_root() - mrca.distance_from_root())
                        sorted_l = sorted(
                            iter(dict_dist_refgenomes.items()), key=itemgetter(1))
                        sorted_l = sorted_l[0:100]
                        number_comparison += len(sorted_l)
                        fastani_verification[userleaf] = {
                            "potential_g": sorted_l, "pplacer_g": leaf_ref_genome}
                else:
                    if leaf_ref_genome:
                        fastani_verification[userleaf] = {"potential_g": [
                            (leaf_ref_genome, 0.0)], "pplacer_g": leaf_ref_genome}

        # we run a fastani comparison for each user genomes against the
        # selected genomes in the same genus
        if len(fastani_verification) > 0:
            fastani = FastANI(cpus=self.cpus, force_single=True)
            self.logger.info(f'fastANI version: {fastani.version}')
            d_ani_compare, d_paths = self._get_fastani_genome_path(
                fastani_verification, genomes)
            all_fastani_dict = fastani.run(d_ani_compare, d_paths)

        classified_user_genomes, unclassified_user_genomes = self._sort_fastani_results(
            fastani_verification, pplacer_taxonomy_dict, all_fastani_dict, msa_dict, percent_multihit_dict,
            trans_table_dict, bac_ar_diff, summaryfout)

        self.logger.info('{0} genome(s) have been classified using FastANI and pplacer.'.format(
            len(classified_user_genomes)))
        user_genome_ids = set(read_fasta(user_msa_file).keys())
        # we remove ids already classified with FastANI
        user_genome_ids = user_genome_ids.difference(
            set(classified_user_genomes))
        for leaf in tree.leaf_node_iter():
            if leaf.taxon.label in user_genome_ids:
                # In some cases , pplacer can associate 2 user genomes
                # on the same parent node so we need to go up the tree
                # to find a node with a reference genome as leaf.
                cur_node = leaf.parent_node
                list_subnode = [subnd.taxon.label.replace(
                    "'", '') for subnd in cur_node.leaf_iter()]
                while len(set(list_subnode) & set(self.reference_ids)) < 1:
                    cur_node = cur_node.parent_node
                    list_subnode = [subnd.taxon.label.replace(
                        "'", '') for subnd in cur_node.leaf_iter()]

                current_rel_list = cur_node.rel_dist

                parent_taxon_node = cur_node.parent_node
                _support, parent_taxon, _aux_info = parse_label(
                    parent_taxon_node.label)

                while parent_taxon_node is not None and not parent_taxon:
                    parent_taxon_node = parent_taxon_node.parent_node
                    _support, parent_taxon, _aux_info = parse_label(
                        parent_taxon_node.label)

                # is the node represent multiple ranks, we select the lowest one
                # i.e. if node is p__A;c__B;o__C we pick o__
                parent_rank = parent_taxon.split(";")[-1][0:3]
                parent_rel_dist = parent_taxon_node.rel_dist

                debug_info = [leaf.taxon.label, parent_rank,
                              parent_rel_dist, '', '', '', '']

                child_taxons = []
                closest_rank = None
                detection = "taxonomic novelty determined using RED"
                # if the genome is not placed between the genus and
                # specie ranks
                if parent_rank != 'g__':
                    # we select the child rank (if parent_rank = 'c__'
                    # child rank will be 'o__)'
                    child_rk = self.order_rank[self.order_rank.index(
                        parent_rank) + 1]

                    # get all reference genomes under the current node
                    list_subnode = [childnd.taxon.label.replace("'", '') for childnd in cur_node.leaf_iter(
                    ) if childnd.taxon.label in self.reference_ids]

                    # get all names for the child rank
                    list_ranks = [self.gtdb_taxonomy.get(
                        name)[self.order_rank.index(child_rk)] for name in list_subnode]

                    # if there is just one rank name
                    # (i.e one order) we select the RED value of this rank to compare with the
                    # RED value of the genome of interest
                    if len(set(list_ranks)) == 1:
                        for subranknd in cur_node.preorder_iter():
                            _support, subranknd_taxon, _aux_info = parse_label(
                                subranknd.label)
                            if subranknd.is_internal() and subranknd_taxon is not None and subranknd_taxon.startswith(
                                    child_rk):
                                child_taxons = subranknd_taxon.split(
                                    ";")
                                child_taxon_node = subranknd
                                child_rel_dist = child_taxon_node.rel_dist
                                break
                    else:
                        # case 2a and 2b
                        closest_rank = parent_rank
                        detection = "taxonomic classification fully defined by topology"
                else:
                    # case 1a
                    closest_rank = parent_rank
                    detection = "taxonomic classification fully defined by topology"

                # case 1b
                if len(child_taxons) == 0 and closest_rank is None:
                    list_leaves = [childnd.taxon.label.replace("'", '') for childnd in cur_node.leaf_iter(
                    ) if childnd.taxon.label in self.reference_ids]
                    if len(list_leaves) != 1:
                        list_subrank = []
                        for leaf_subrank in list_leaves:
                            list_subrank.append(self.gtdb_taxonomy.get(
                                leaf_subrank)[self.order_rank.index(parent_rank) + 1])
                        if len(set(list_subrank)) == 1:
                            print(list_leaves)
                            print(list_subrank)
                            raise Exception(
                                'There should be only one leaf.')
                        else:
                            closest_rank = parent_rank
                            detection = "taxonomic classification fully defined by topology"
                    list_leaf_ranks = self.gtdb_taxonomy.get(
                        list_leaves[0])[self.order_rank.index(child_rk):-1]  # We remove the species name
                    for leaf_taxon in reversed(list_leaf_ranks):
                        if leaf_taxon == list_leaf_ranks[0]:
                            if abs(current_rel_list - marker_dict.get(leaf_taxon[:3])) < abs(
                                    current_rel_list - marker_dict.get(parent_rank)):
                                closest_rank = leaf_taxon[:3]
                                debug_info[3] = leaf_taxon
                                debug_info[5] = 'case 1b - III'
                                break
                        else:
                            pchildrank = list_leaf_ranks[list_leaf_ranks.index(
                                leaf_taxon) - 1]
                            if abs(current_rel_list - marker_dict.get(leaf_taxon[:3])) < abs(
                                    current_rel_list - marker_dict.get(pchildrank[:3])):
                                closest_rank = leaf_taxon[:3]
                                debug_info[1] = pchildrank
                                debug_info[2] = 1.0
                                debug_info[3] = leaf_taxon
                                debug_info[5] = 'case 1b - II'
                                break
                    if closest_rank is None:
                        closest_rank = parent_rank
                        debug_info[3] = list_leaf_ranks[0]
                        debug_info[5] = 'case 1b - IV'

                # if there is multiple ranks on the child node (i.e genome between p__Nitrospirae and c__Nitrospiria;o__Nitrospirales;f__Nitropiraceae)
                # we loop through the list of rank from f_ to c_ rank
                for child_taxon in reversed(child_taxons):
                    # if lower rank is c__Nitropiria
                    if child_taxon == child_taxons[0]:
                        if (abs(current_rel_list - marker_dict.get(child_taxon[:3])) < abs(
                                child_rel_dist - marker_dict.get(child_taxon[:3])) and
                                abs(current_rel_list - marker_dict.get(child_taxon[:3])) < abs(
                                    current_rel_list - marker_dict.get(parent_rank))):
                            debug_info[3] = ';'.join(child_taxons)
                            debug_info[4] = child_rel_dist
                            debug_info[5] = 'case 3b - II'
                            closest_rank = child_taxon[:3]
                        elif closest_rank is None:
                            closest_rank = parent_rank
                            debug_info[3] = ';'.join(child_taxons)
                            debug_info[4] = child_rel_dist
                            debug_info[5] = 'case 3b - III'
                    else:
                        pchildrank = child_taxons[child_taxons.index(
                            child_taxon) - 1]
                        if (abs(current_rel_list - marker_dict.get(child_taxon[:3])) < abs(
                                current_rel_list - marker_dict.get(pchildrank[:3])) and
                                abs(current_rel_list - marker_dict.get(child_taxon[:3])) < abs(
                                    child_rel_dist - marker_dict.get(child_taxon[:3]))):
                            closest_rank = child_taxon
                            debug_info[3] = ';'.join(child_taxons)
                            debug_info[4] = child_rel_dist
                            debug_info[5] = 'case 3b - I'
                            break

                # case 1b
                if closest_rank is None:
                    raise Exception('closest rank is None')

                debug_info[6] = closest_rank

                list_subnode = [subnd.taxon.label.replace(
                    "'", '') for subnd in cur_node.leaf_iter()]
                red_taxonomy = self._get_redtax(
                    list_subnode, closest_rank)

                del debug_info[0]

                summary_list = [None] * 20
                if leaf.taxon.label in unclassified_user_genomes:
                    summary_list = unclassified_user_genomes.get(
                        leaf.taxon.label)
                    if summary_list[14] == '':
                        summary_list[14] = None
                summary_list[0] = leaf.taxon.label
                summary_list[1] = self.standardise_taxonomy(
                    red_taxonomy)
                summary_list[12] = pplacer_taxonomy_dict.get(
                    leaf.taxon.label)
                if summary_list[13] is None:
                    summary_list[13] = detection
                summary_list[16] = self.aa_percent_msa(
                    msa_dict.get(summary_list[0]))
                summary_list[17] = trans_table_dict.get(
                    summary_list[0])
                summary_list[18] = current_rel_list

                notes = []
                if summary_list[0] in percent_multihit_dict:
                    notes.append('Genome has more than {}% of markers with multiple hits'.format(
                        percent_multihit_dict.get(summary_list[0])))
                if summary_list[0] in bac_ar_diff:
                    notes.append('Genome domain questionable ( {}% Bacterial, {}% Archaeal)'.format(
                        bac_ar_diff.get(summary_list[0]).get('bac120'),
                        bac_ar_diff.get(summary_list[0]).get('ar122')))

                if len(notes) > 0:
                    summary_list[19] = ';'.join(notes)
                summaryfout.write("{0}\n".format(
                    '\t'.join(['N/A' if x is None else str(x) for x in summary_list])))
                if self.debug_mode:
                    debugfile.write('{0}\t{1}\t{2}\t{3}\n'.format(
                        leaf.taxon.label, current_rel_list, '\t'.join(str(x) for x in debug_info), detection))
                if high_classification and leaf.taxon.label in high_classification:
                    fullrank = [x for x in high_classification.get(leaf.taxon.label).get('tk_tax').split(
                        ';')[0:self.order_rank.index(self.rank_of_interest) + 2] if len(x) > 3]
                    low_taxonomy = summary_list[1].split(';')[0:len(fullrank)]
                    if fullrank != low_taxonomy:
                        conflict_file.write('{}\t{}\t{}\n'.format(leaf.taxon.label, high_classification.get(
                            leaf.taxon.label).get('tk_tax'), summary_list[1]))

<<<<<<< HEAD
    def _map_high_taxonomy(self, high_classification, mapping_dict, summary_file):
=======
    def _map_high_taxonomy(self,high_classification,mapping_dict,summary_file):
        """
        Based on the classification on the high reference tree, we select which genomes go to which low reference tree

        :param high_classification: Taxonomy from the high reference tree
        :param mapping_dict: dictionary mapping the order of interest and the low tree id
        :param summary_file: Summary file
        :return: dictionary low tree of reference=[list of user genomes]
        """


>>>>>>> 3607d74f
        mapped_rank = {}
        counter = 0
        rktocheck = []
        for k, v in high_classification.items():
            # if the classification has an order

            rk_to_check = v.get('tk_tax').split(
                ';')[self.order_rank.index(self.rank_of_interest)]
            rktocheck.append(rk_to_check)
            if rk_to_check.startswith('c'):
                print(v.get('tk_tax'))
            if len(rk_to_check) > 3:
                mapped_rank.setdefault(
                    mapping_dict.get(rk_to_check), []).append(k)
                counter += 1
            else:
                output_file = [None] * 19
                output_file[0] = k
                output_file[1] = v.get('tk_tax')
                output_file[12] = v.get('pplacer_tax')
                output_file[18] = v.get('rel_dist')
                summary_file.write("{}\n".format(
                    '\t'.join(['N/A' if x is None else str(x) for x in output_file])))
        for item in set(rktocheck):
            print(item, mapping_dict.get(item))
        return mapped_rank, counter

    def _assign_mrca_red(self, input_tree, marker_set_id, levelopt=None, tree_iter=None):
        """Parse the pplacer tree and write the partial taxonomy for each user genome based on their placements

        Parameters
        ----------
        input_tree : pplacer tree
        marker_set_id : bacterial or archeal id (bac120 or ar122)

        Returns
        -------
        tree: pplacer tree with RED value added to nodes of interest

        """

        self.logger.info('Calculating RED values based on reference tree.')
        tree = dendropy.Tree.get_from_path(input_tree,
                                           schema='newick',
                                           rooting='force-rooted',
                                           preserve_underscores=True)

        if levelopt is None:
            red_file = Config.MRCA_RED_BAC120
        elif levelopt == 'high':
            red_file = Config.HIGH_RED_FILE
        elif levelopt == 'low':
            red_file = Config.LOW_RED_FILE.format(iter=tree_iter)
        if marker_set_id == 'ar122':
            red_file = Config.MRCA_RED_AR122

        # create map from leave labels to tree nodes
        leaf_node_map = {}
        for leaf in tree.leaf_node_iter():
            leaf_node_map[leaf.taxon.label] = leaf

        # parse RED file and associate reference RED value to reference node in
        # the tree
        reference_nodes = set()
        with open(red_file) as rf:
            for line in rf:
                label_ids, red_value = line.strip().split('\t')
                labels = label_ids.split('|')
                if len(labels) == 2:
                    taxa = [leaf_node_map[label].taxon for label in labels]
                    node = tree.mrca(taxa=taxa)
                elif len(labels) == 1:
                    node = leaf_node_map[labels[0]]

                node.rel_dist = float(red_value)
                reference_nodes.add(node)

        # For all leaf nodes that are not reference genomes
        # We only give RED value to added nodes placed on a reference edge ( between a reference parent and a reference child)
        # The new red value for the pplacer node =
        # RED_parent + (RED_child -RED_parent) * ( (pplacer_disttoroot - parent_disttoroot) / (child_disttoroot - parent_disttoroot) )
        for nd in tree.leaf_nodes():
            if nd not in reference_nodes:
                nd.rel_dist = 1.0
                pplacer_node = nd
                pplacer_parent_node = pplacer_node.parent_node

                while not bool(set(pplacer_node.leaf_nodes()) & reference_nodes):
                    pplacer_node = pplacer_parent_node
                    pplacer_parent_node = pplacer_node.parent_node

                # perform level-order tree search to find first child
                # node that is part of the reference set
                for child in pplacer_node.levelorder_iter():
                    if child in reference_nodes:
                        child_node = child
                        break

                # find first parent node that is part of the reference set
                while not pplacer_parent_node in reference_nodes:
                    pplacer_parent_node = pplacer_parent_node.parent_node

                # we go up the tree until we reach pplacer_parent_node
                current_node = child_node.parent_node
                edge_length = child_node.edge_length
                on_pplacer_branch = False
                pplacer_edge_length = 0

                while current_node != pplacer_parent_node:
                    if on_pplacer_branch or current_node == pplacer_node:
                        on_pplacer_branch = True
                        pplacer_edge_length += current_node.edge_length
                    edge_length += current_node.edge_length
                    current_node = current_node.parent_node

                ratio = pplacer_edge_length / edge_length

                branch_rel_dist = child_node.rel_dist - pplacer_parent_node.rel_dist
                branch_rel_dist = pplacer_parent_node.rel_dist + branch_rel_dist * ratio

                pplacer_node.rel_dist = branch_rel_dist

        return tree

    def _get_pplacer_taxonomy(self, out_dir, prefix, marker_set_id, user_msa_file, tree):
        """Parse the pplacer tree and write the partial taxonomy for each user genome based on their placements

        Parameters
        ----------
        out_dir : output directory
        prefix : desired prefix for output files
        marker_set_id : bacterial or archaeal id (bac120 or ar122)
        user_msa_file : msa file listing all user genomes for a certain domain
        tree : pplacer tree including the user genomes

        Returns
        -------
        dictionary[genome_label]=pplacer_taxonomy

        """

        out_root = os.path.join(out_dir, 'classify', 'intermediate_results')
        make_sure_path_exists(out_root)
        result = {}

        if marker_set_id == 'bac120':
            out_pplacer = os.path.join(
                out_dir, PATH_BAC120_PPLACER_CLASS.format(prefix=prefix))
        elif marker_set_id == 'ar122':
            out_pplacer = os.path.join(
                out_dir, PATH_AR122_PPLACER_CLASS.format(prefix=prefix))
        else:
            self.logger.error('There was an error determining the marker set.')
            raise GenomeMarkerSetUnknown

        # We get the pplacer taxonomy for comparison
        with open(out_pplacer, 'w') as pplaceout:
            user_genome_ids = set(read_fasta(user_msa_file).keys())
            for leaf in tree.leaf_node_iter():
                if leaf.taxon.label in user_genome_ids:
                    taxa = []
                    cur_node = leaf
                    while cur_node.parent_node:
                        _support, taxon, _aux_info = parse_label(
                            cur_node.label)
                        if taxon:
                            for t in taxon.split(';')[::-1]:
                                taxa.append(t.strip())
                        cur_node = cur_node.parent_node
                    taxa_str = ';'.join(taxa[::-1])
                    pplaceout.write('{}\t{}\n'.format(
                        leaf.taxon.label, self.standardise_taxonomy(taxa_str, marker_set_id)))
                    result[leaf.taxon.label] = self.standardise_taxonomy(
                        taxa_str, marker_set_id)
        return result

    def _formatnote(self, sorted_dict, labels):
        """Format the note field by concatenating all information in a sorted dictionary

        Parameters
        ----------
        sorted_dict : sorted dictionary listing reference genomes, ani and alignment fraction for a specific user genome
                    (genomeid, {ani: value, af: value})
        labels : array of label that are removed from the note field

        Returns
        -------
        string
            note field

        """
        note_list = []
        for element in sorted_dict:
            if element[0] not in labels:
                note_str = "{}, {}, {}, {}, {}".format(element[0],
                                                       self.gtdb_taxonomy.get(
                                                           add_ncbi_prefix(element[0]))[6],
                                                       self.species_radius.get(
                                                           element[0]),
                                                       round(
                                                           element[1].get('ani'), 2),
                                                       element[1].get('af'))
                note_list.append(note_str)
        return note_list

    def aa_percent_msa(self, aa_string):
        aa_len = sum([1 for c in aa_string if c.isalpha()])
        aa_perc = float(aa_len) / len(aa_string)
        return round(aa_perc * 100, 2)

    def _sort_fastani_results(self, fastani_verification, pplacer_taxonomy_dict,
                              all_fastani_dict, msa_dict, percent_multihit_dict,
                              trans_table_dict, bac_ar_diff, summaryfout):
        """Format the note field by concatenating all information in a sorted dictionary

        Parameters
        ----------
        fastani_verification : dictionary listing the potential genomes associated with a user genome d[user_genome] = {"potential_g": [
                                    (potential_genome_in_same_genus,patristic distance)], "pplacer_g": genome_of_reference_selected_by_pplacer(if any)}
        all_fastani_dict : dictionary listing the fastani ANI for each user genomes against the potential genomes d[user_genome]={ref_genome1:{"af":af,"ani":ani},ref_genome2:{"af":af,"ani":ani}}
        summaryfout: output file

        Returns
        -------
        classified_user_genomes: list of genomes where FastANI and Placement in the reference tree have predicted a taxonomy
        unclassified_user_genomes: dictionary of genomes where FastANI and Placement in the reference tree have not  predicted a taxonomy

        """
        classified_user_genomes = []
        unclassified_user_genomes = {}

        for userleaf, potential_nodes in fastani_verification.items():

            summary_list = [None] * 20

            notes = []
            if userleaf.taxon.label in percent_multihit_dict:
                notes.append('Genome has more than {}% of markers with multiple hits'.format(
                    percent_multihit_dict.get(userleaf.taxon.label)))
            if userleaf.taxon.label in bac_ar_diff:
                notes.append('Genome domain questionable ( {}% Bacterial, {}% Archaeal)'.format(
                    bac_ar_diff.get(userleaf.taxon.label).get('bac120'),
                    bac_ar_diff.get(userleaf.taxon.label).get('ar122')))

            if potential_nodes.get("pplacer_g"):
                pplacer_leafnode = potential_nodes.get("pplacer_g").taxon.label
                if pplacer_leafnode[0:3] in ['RS_', 'GB_']:
                    pplacer_leafnode = pplacer_leafnode[3:]
                if userleaf.taxon.label in all_fastani_dict:
                    # import IPython; IPython.embed()
                    prefilter_af_reference_dictionary = {k: v for k, v in
                                                         all_fastani_dict.get(userleaf.taxon.label).items() if v.get(
                                                             'af') >= self.af_threshold}
                    sorted_prefilter_af_dict = sorted(iter(prefilter_af_reference_dictionary.items()),
                                                      key=lambda _x_y1: (_x_y1[1]['ani'], _x_y1[1]['af']), reverse=True)

                    sorted_dict = sorted(iter(all_fastani_dict.get(
                        userleaf.taxon.label).items()), key=lambda _x_y: (_x_y[1]['ani'], _x_y[1]['af']), reverse=True)

                    fastani_matching_reference = None
                    if len(sorted_prefilter_af_dict) > 0:
                        if sorted_prefilter_af_dict[0][1].get('ani') >= self.species_radius.get(sorted_prefilter_af_dict[0][0]):
                            fastani_matching_reference = sorted_prefilter_af_dict[0][0]
                            current_ani = all_fastani_dict.get(userleaf.taxon.label).get(
                                fastani_matching_reference).get('ani')
                            current_af = all_fastani_dict.get(userleaf.taxon.label).get(
                                fastani_matching_reference).get('af')
                        else:
                            notes.append(
                                "Genome not assigned to closest species as it falls outside its pre-defined ANI radius")

                    taxa_str = ";".join(self.gtdb_taxonomy.get(
                        add_ncbi_prefix(pplacer_leafnode)))

                    summary_list[0] = userleaf.taxon.label

                    summary_list[12] = pplacer_taxonomy_dict.get(
                        userleaf.taxon.label)
                    summary_list[13] = 'taxonomic classification defined by topology and ANI'
                    summary_list[16] = self.aa_percent_msa(
                        msa_dict.get(summary_list[0]))
                    summary_list[17] = trans_table_dict.get(summary_list[0])
                    if len(notes) > 0:
                        summary_list[19] = ';'.join(notes)

                    if fastani_matching_reference is not None:
                        summary_list[2] = fastani_matching_reference
                        summary_list[3] = str(
                            self.species_radius.get(fastani_matching_reference))
                        summary_list[4] = ";".join(self.gtdb_taxonomy.get(
                            add_ncbi_prefix(fastani_matching_reference)))
                        summary_list[5] = round(current_ani, 2)
                        summary_list[6] = current_af
                        if pplacer_leafnode == fastani_matching_reference:
                            if taxa_str.endswith("s__"):
                                taxa_str = taxa_str + pplacer_leafnode
                            summary_list[1] = self.standardise_taxonomy(
                                taxa_str)
                            summary_list[7] = summary_list[2]
                            summary_list[8] = summary_list[3]
                            summary_list[9] = summary_list[4]
                            summary_list[10] = summary_list[5]
                            summary_list[11] = summary_list[6]
                            summary_list[14] = 'topological placement and ANI have congruent species assignments'
                            if len(sorted_dict) > 0:
                                other_ref = '; '.join(self._formatnote(
                                    sorted_dict, [fastani_matching_reference]))
                                if len(other_ref) == 0:
                                    summary_list[15] = None
                                else:
                                    summary_list[15] = other_ref

                        else:
                            taxa_str = ";".join(self.gtdb_taxonomy.get(
                                add_ncbi_prefix(fastani_matching_reference)))
                            summary_list[1] = self.standardise_taxonomy(
                                taxa_str)
                            summary_list[7] = pplacer_leafnode
                            summary_list[8] = str(
                                self.species_radius.get(pplacer_leafnode))
                            summary_list[9] = ";".join(self.gtdb_taxonomy.get(
                                add_ncbi_prefix(pplacer_leafnode)))
                            if pplacer_leafnode in all_fastani_dict.get(userleaf.taxon.label):
                                summary_list[10] = round(all_fastani_dict.get(
                                    userleaf.taxon.label).get(pplacer_leafnode).get('ani'), 2)
                                summary_list[11] = all_fastani_dict.get(
                                    userleaf.taxon.label).get(pplacer_leafnode).get('af')
                            summary_list[14] = 'topological placement and ANI have incongruent species assignments'
                            summary_list[13] = 'ANI'

                            if len(sorted_dict) > 0:
                                other_ref = '; '.join(self._formatnote(
                                    sorted_dict, [fastani_matching_reference, pplacer_leafnode]))
                                if len(other_ref) == 0:
                                    summary_list[15] = None
                                else:
                                    summary_list[15] = other_ref

                        summaryfout.write("{}\n".format(
                            '\t'.join(['N/A' if x is None else str(x) for x in summary_list])))
                        classified_user_genomes.append(userleaf.taxon.label)
                    else:
                        summary_list[7] = pplacer_leafnode
                        summary_list[8] = str(
                            self.species_radius.get(pplacer_leafnode))
                        summary_list[9] = ";".join(self.gtdb_taxonomy.get(
                            add_ncbi_prefix(pplacer_leafnode)))
                        if pplacer_leafnode in all_fastani_dict.get(userleaf.taxon.label):
                            summary_list[10] = round(all_fastani_dict.get(
                                userleaf.taxon.label).get(pplacer_leafnode).get('ani'), 2)
                            summary_list[11] = all_fastani_dict.get(
                                userleaf.taxon.label).get(pplacer_leafnode).get('af')

                        if len(sorted_dict) > 0:
                            other_ref = '; '.join(self._formatnote(
                                sorted_dict, [pplacer_leafnode]))
                            if len(other_ref) == 0:
                                summary_list[15] = None
                            else:
                                summary_list[15] = other_ref
                        unclassified_user_genomes[userleaf.taxon.label] = summary_list

            elif userleaf.taxon.label in all_fastani_dict:
                # import IPython; IPython.embed()
                prefilter_af_reference_dictionary = {k: v for k, v in
                                                     all_fastani_dict.get(userleaf.taxon.label).items() if v.get(
                                                         'af') >= self.af_threshold}
                sorted_prefilter_af_dict = sorted(iter(prefilter_af_reference_dictionary.items()),
                                                  key=lambda _x_y1: (_x_y1[1]['ani'], _x_y1[1]['af']), reverse=True)
                sorted_dict = sorted(iter(all_fastani_dict.get(
                    userleaf.taxon.label).items()), key=lambda _x_y2: (_x_y2[1]['ani'], _x_y2[1]['af']), reverse=True)

                summary_list[0] = userleaf.taxon.label
                summary_list[12] = pplacer_taxonomy_dict.get(
                    userleaf.taxon.label)
                summary_list[13] = 'ANI'
                summary_list[16] = self.aa_percent_msa(
                    msa_dict.get(summary_list[0]))
                summary_list[17] = trans_table_dict.get(summary_list[0])

                exception_genomes = []
                if len(sorted_prefilter_af_dict) > 0:

                    if len(sorted_dict) > 0:
                        other_ref = '; '.join(self._formatnote(
                            sorted_dict, exception_genomes))
                        if len(other_ref) == 0:
                            summary_list[15] = None
                        else:
                            summary_list[15] = other_ref

                    if len(notes) > 0:
                        summary_list[19] = ';'.join(notes)

                    if sorted_prefilter_af_dict[0][1].get('ani') >= self.species_radius.get(sorted_prefilter_af_dict[0][0]):
                        fastani_matching_reference = sorted_prefilter_af_dict[0][0]
                        exception_genomes.append(fastani_matching_reference)

                        taxa_str = ";".join(self.gtdb_taxonomy.get(
                            add_ncbi_prefix(fastani_matching_reference)))
                        summary_list[1] = self.standardise_taxonomy(
                            taxa_str)

                        summary_list[2] = fastani_matching_reference
                        summary_list[3] = str(
                            self.species_radius.get(fastani_matching_reference))
                        summary_list[4] = ";".join(self.gtdb_taxonomy.get(
                            add_ncbi_prefix(fastani_matching_reference)))
                        current_ani = all_fastani_dict.get(userleaf.taxon.label).get(
                            fastani_matching_reference).get('ani')
                        summary_list[5] = round(current_ani, 2)
                        current_af = all_fastani_dict.get(userleaf.taxon.label).get(
                            fastani_matching_reference).get('af')
                        summary_list[6] = current_af
                        summary_list[14] = 'topological placement and ANI have incongruent species assignments'
                        if len(notes) > 0:
                            summary_list[19] = ';'.join(notes)

                        summaryfout.write("{}\n".format(
                            '\t'.join(['N/A' if x is None else str(x) for x in summary_list])))
                        classified_user_genomes.append(userleaf.taxon.label)
                    else:
                        notes.append(
                            "Genome not assigned to closest species as it falls outside its pre-defined ANI radius")
                        summary_list[19] = ';'.join(notes)
                        summary_list[13] = 'taxonomic classification defined by topology and ANI'
                        unclassified_user_genomes[userleaf.taxon.label] = summary_list

                else:
                    if len(sorted_dict) > 0:
                        other_ref = '; '.join(self._formatnote(
                            sorted_dict, exception_genomes))
                        if len(other_ref) == 0:
                            summary_list[15] = None
                        else:
                            summary_list[15] = other_ref
                    unclassified_user_genomes[userleaf.taxon.label] = summary_list
        return classified_user_genomes, unclassified_user_genomes

    def _get_redtax(self, list_subnode, closest_rank):
        """
        Provide a taxonomy string to a user genome based on the reference genomes of the same clade.
        If the clade contains multiple reference genomes we are comparing their taxonomies.
        -If all reference genomes have the same taxonomy up to the 'closest rank' ,
        the taxonomy string including the closest rank is returned.
        -If **NOT** all reference genomes have the same taxonomy up to the 'closest rank',
        the taxonomy string **NOT** including the closest rank is returned.

        Parameters
        ----------
        list_subnode : list of leaf nodes including multiple reference genome.
        closest_rank : last rank of the reference taxonomy

        Returns
        -------
        string
            Taxonomy string.

        """

        subtax, multirefrank = self._parse_subnodes(list_subnode, closest_rank)
        # if all orders in the list are the same, the user genomes gets the
        # same order
        if len(set(multirefrank)) == 1:
            # case d
            subtax.append(multirefrank[0])
        else:
            # otherwise it's stored as undefined
            # case a,b
            subtax.append(closest_rank + "undefined")
        return ';'.join(subtax)

    def _parse_subnodes(self, list_subnode, closest_rank):
        """
        Parse the taxonomy of a list of nodes
        :param list_subnode: List of nodes to parse
        :param closest_rank: Rank of insterest
        :return: Return the list of rank of interest for the set of genomes
        """
        subtax = []
        multirefrank = []
        initial_loop = True
        for item in list_subnode:
            # We get the taxonomy of all reference genomes
            if item in self.reference_ids:
                taxonomy_from_file = self.gtdb_taxonomy.get(item)
                # we store the selected rank (i.e. order) for each reference
                # genome
                for rank in taxonomy_from_file:
                    if rank.startswith(closest_rank):
                        multirefrank.append(rank)
                        initial_loop = False
                        break
                    elif initial_loop:
                        # The first iteration is used to stored upper level (
                        # i.e. domain,phylum,class )
                        subtax.append(rank)
        return subtax, multirefrank

    def _calculate_red_distances(self, input_tree, out_dir):
        """
        Provide a taxonomy string to a user genome based on the reference genomes of the same clade.
        If the clade contains multiple reference genomes we are comparing their taxonomies.
        -If all reference genomes have the same taxonomy up to the 'closest rank' ,
        the taxonomy string including the closest rank is returned.
        -If **NOT** all reference genomes have the same taxonomy up to the 'closest rank',
        the taxonomy string **NOT** including the closest rank is returned.

        Parameters
        ----------
        list_subnode : list of leaf nodes including multiple reference genome.
        closest_rank : last rank of the reference taxonomy

        Returns
        -------
        dendropy.Tree
            Taxonomy string.
        """

        # read tree
        self.logger.info('Reading tree.')
        tree = dendropy.Tree.get_from_path(input_tree,
                                           schema='newick',
                                           rooting='force-rooted',
                                           preserve_underscores=True)

        self.logger.info('Reading taxonomy from file.')
        taxonomy = Taxonomy().read(Config.TAXONOMY_FILE)

        # determine taxa to be used for inferring distribution
        trusted_taxa = None
        taxa_for_dist_inference = self._filter_taxa_for_dist_inference(tree,
                                                                       taxonomy,
                                                                       trusted_taxa,
                                                                       Config.RED_MIN_CHILDREN,
                                                                       Config.RED_MIN_SUPPORT)

        phylum_rel_dists, rel_node_dists = self.median_rd_over_phyla(tree,
                                                                     taxa_for_dist_inference,
                                                                     taxonomy)

        # set edge lengths to median value over all rootings
        tree.seed_node.rel_dist = 0.0
        for n in tree.preorder_node_iter(lambda x: x != tree.seed_node):
            n.rel_dist = np_median(rel_node_dists[n.id])
            rd_to_parent = n.rel_dist - n.parent_node.rel_dist
            if rd_to_parent < 0:
                # This can occur since we are setting all nodes
                # to their median RED value.
                # self.logger.warning('Not all branches are positive after scaling.')
                pass
            n.edge_length = rd_to_parent

        if False:
            # These plots can be useful for debugging and internal use,
            # but are likely to be confusing to users.
            rd = RelativeDistance()

            input_tree_name = os.path.splitext(os.path.basename(input_tree))[0]
            plot_file = os.path.join(out_dir, '{}.png'.format(input_tree_name))
            rd._distribution_summary_plot(
                phylum_rel_dists, taxa_for_dist_inference, plot_file)

            gtdb_parent_ranks = Taxonomy().parents(taxonomy)
            median_outlier_table = os.path.join(
                out_dir, '{}.tsv'.format(input_tree_name))
            median_rank_file = os.path.join(
                out_dir, '{}.dict'.format(input_tree_name))
            rd._median_summary_outlier_file(phylum_rel_dists,
                                            taxa_for_dist_inference,
                                            gtdb_parent_ranks,
                                            median_outlier_table,
                                            median_rank_file,
                                            False)

            input_tree_name = os.path.splitext(os.path.basename(input_tree))[0]
            output_tree = os.path.join(
                out_dir, '{}.scaled.tree'.format(input_tree_name))
            tree.write_to_path(output_tree,
                               schema='newick',
                               suppress_rooting=True,
                               unquoted_underscores=True)

        return tree

    def _filter_taxa_for_dist_inference(self, tree, taxonomy, trusted_taxa, min_children, min_support):
        """Determine taxa to use for inferring distribution of relative divergences.

        Parameters
        ----------
        tree : Dendropy Tree
            Phylogenetic tree.
        taxonomy : d[taxon ID] -> [d__x; p__y; ...]
            Taxonomy for each taxon.
        trusted_taxa : iterable
            Trusted taxa to consider when inferring distribution.
        min_children : int
            Only consider taxa with at least the specified number of children taxa when inferring distribution.
        min_support : float
            Only consider taxa with at least this level of support when inferring distribution.
        """

        # determine children taxa for each named group
        taxon_children = Taxonomy().taxon_children(taxonomy)

        # get all named groups
        taxa_for_dist_inference = set()
        for taxon_id, taxa in taxonomy.items():
            for taxon in taxa:
                taxa_for_dist_inference.add(taxon)

        # sanity check species names as these are a common problem
        species = set()
        for taxon_id, taxa in taxonomy.items():
            if len(taxa) > Taxonomy.rank_index['s__']:
                species_name = taxa[Taxonomy.rank_index['s__']]
                valid, error_msg = True, None
                if species_name != 's__':
                    valid, error_msg = Taxonomy().validate_species_name(
                        species_name, require_full=True, require_prefix=True)
                if not valid:
                    print('[Warning] Species name {} for {} is invalid: {}'.format(
                        species_name, taxon_id, error_msg))
                    continue

                species.add(species_name)

        # restrict taxa to those with a sufficient number of named children
        # Note: a taxonomic group with no children will not end up in the
        # taxon_children data structure so care must be taken when applying
        # this filtering criteria.
        if min_children > 0:
            valid_taxa = set()
            for taxon, children_taxa in taxon_children.items():
                if len(children_taxa) >= min_children:
                    valid_taxa.add(taxon)

            taxa_for_dist_inference.intersection_update(valid_taxa)

            # explicitly add in the species since they have no
            # children and thus be absent from the taxon_child dictionary
            taxa_for_dist_inference.update(species)

        # restrict taxa used for inferring distribution to those with
        # sufficient support
        if min_support > 0:
            for node in tree.preorder_node_iter():
                if not node.label or node.is_leaf():
                    continue

                # check for support value
                support, taxon_name, _auxiliary_info = parse_label(node.label)

                if not taxon_name:
                    continue

                if support and float(support) < min_support:
                    taxa_for_dist_inference.difference_update([taxon_name])
                elif not support and min_support > 0:
                    # no support value, so inform user if they were trying to
                    # filter on this property
                    print(
                        '[Error] Tree does not contain support values. As such, --min_support should be set to 0.')
                    continue

        # restrict taxa used for inferring distribution to the trusted set
        if trusted_taxa:
            taxa_for_dist_inference = trusted_taxa.intersection(
                taxa_for_dist_inference)

        return taxa_for_dist_inference

    def median_rd_over_phyla(self,
                             tree,
                             taxa_for_dist_inference,
                             taxonomy):
        """Calculate the median relative divergence over all phyla rootings.

        Parameters
        ----------
        tree : Tree
          Dendropy tree.
        taxa_for_dist_inference : set
          Taxa to use for inference relative divergence distributions.
        taxonomy : d[taxon_id] -> [d__, p__, ..., s__]
          Taxonomy of extant taxa.
        """

        # get list of phyla level lineages
        all_phyla = self._get_phyla_lineages(tree)
        self.logger.info('Identified %d phyla.' % len(all_phyla))

        phyla = [p for p in all_phyla if p in taxa_for_dist_inference]
        self.logger.info(
            'Using %d phyla as rootings for inferring RED distributions.' % len(phyla))
        if len(phyla) < 2:
            self.logger.error('Rescaling requires at least 2 valid phyla.')
            sys.exit(-1)

        # give each node a unique id
        for i, n in enumerate(tree.preorder_node_iter()):
            n.id = i

        # calculate relative divergence for tree rooted on each phylum
        phylum_rel_dists = {}
        rel_node_dists = defaultdict(list)
        rd = RelativeDistance()
        for p in phyla:
            phylum = p.replace('p__', '').replace(' ', '_').lower()
            status_msg = '==> Calculating information with rooting on {}.              '.format(
                phylum.capitalize())
            sys.stdout.write('\r{}'.format(status_msg))
            sys.stdout.flush()

            cur_tree = self.root_with_outgroup(tree, taxonomy, p)

            # calculate relative distance to taxa
            rel_dists = rd.rel_dist_to_named_clades(cur_tree)
            rel_dists.pop(0, None)  # remove results for Domain

            # remove named groups in outgroup
            children = Taxonomy().children(p, taxonomy)
            for r in rel_dists.keys():
                rel_dists[r].pop(p, None)

            for t in children:
                for r in rel_dists.keys():
                    rel_dists[r].pop(t, None)

            phylum_rel_dists[phylum] = rel_dists

            # calculate relative distance to all nodes
            rd.decorate_rel_dist(cur_tree)

            # determine which lineages represents the 'ingroup'
            ingroup_subtree = None
            for c in cur_tree.seed_node.child_node_iter():
                _support, taxon_name, _auxiliary_info = parse_label(c.label)
                if not taxon_name or p not in taxon_name:
                    ingroup_subtree = c
                    break

            # do a preorder traversal of 'ingroup' and record relative
            # divergence to nodes
            for n in ingroup_subtree.preorder_iter():
                rel_node_dists[n.id].append(n.rel_dist)

        sys.stdout.write(
            '==> Inference for RED distributions finished.                         ')
        sys.stdout.flush()
        sys.stdout.write('\n')

        return phylum_rel_dists, rel_node_dists

    def _get_phyla_lineages(self, tree):
        """Get list of phyla level lineages.

        Parameters
        ----------
        tree : Dendropy Tree
            Phylogenetic tree.

        Returns
        -------
        list
            List of phyla level lineages.
        """
        phyla = []
        for node in tree.preorder_node_iter():
            if not node.label or node.is_leaf():
                continue

            _support, taxon_name, _auxiliary_info = parse_label(node.label)
            if taxon_name:
                taxa = [x.strip() for x in taxon_name.split(';')]
                if taxa[-1].startswith('p__'):
                    phyla.append(taxa[-1])

        return phyla

    def root_with_outgroup(self, input_tree, taxonomy, outgroup_taxa):
        """Reroot the tree using the given outgroup.

        Parameters
        ----------
        input_tree : Dendropy Tree
          Tree to rerooted.
        taxonomy : dict
            Taxonomy for taxa.
        outgroup_taxa : iterable
          Labels of taxa in outgroup.

        Returns
        -------
        Dendropy Tree
            Deep-copy of original tree rerooted on outgroup.
        """

        new_tree = input_tree.clone()

        outgroup = set()
        for genome_id, taxa in taxonomy.items():
            if outgroup_taxa in taxa:
                outgroup.add(genome_id)

        outgroup_in_tree = set()
        ingroup_in_tree = set()
        for n in new_tree.leaf_node_iter():
            if n.taxon.label in outgroup:
                outgroup_in_tree.add(n.taxon)
            else:
                ingroup_in_tree.add(n)

        if len(outgroup_in_tree) == 0:
            self.logger.warning('No outgroup taxa identified in the tree.')
            self.logger.warning('Tree was not rerooted.')
            sys.exit(0)

        # There is a complication here. We wish to find the MRCA of the outgroup
        # taxa. Finding the MRCA requires a rooted tree and we have no guarantee
        # that the tree isn't currently rooted within the outgroup clade. There is
        # also no way to identify a node that is guaranteed to be outside the outgroup
        # clade. As such, the tree is randomly rooted on a leaf node not in the outgroup.
        # This random re-rooting is performed until the MRCA does not spans all taxa in
        # the tree.

        leaves_in_tree = sum([1 for _ in new_tree.leaf_node_iter()])
        while True:
            rnd_ingroup_leaf = random.sample(ingroup_in_tree, 1)[0]
            new_tree.reroot_at_edge(rnd_ingroup_leaf.edge,
                                    length1=0.5 * rnd_ingroup_leaf.edge_length,
                                    length2=0.5 * rnd_ingroup_leaf.edge_length)

            mrca = new_tree.mrca(taxa=outgroup_in_tree)
            leaves_in_mrca = sum([1 for _ in mrca.leaf_iter()])
            if leaves_in_mrca != leaves_in_tree:
                break

        if leaves_in_mrca == leaves_in_tree:
            self.logger.error('The MRCA spans all taxa in the tree.')
            self.logger.error(
                'This indicating the selected outgroup is likely polyphyletic in the current tree.')
            self.logger.error(
                'This should never occur. Please report this as a bug.')
            sys.exit(-1)

        if mrca.edge_length is None:
            # self.logger.info('Tree appears to already be rooted on this outgroup.')
            pass
        else:
            new_tree.reroot_at_edge(mrca.edge,
                                    length1=0.5 * mrca.edge_length,
                                    length2=0.5 * mrca.edge_length)

        return new_tree

    def _get_fastani_genome_path(self, fastani_verification, genomes):
        """Generates a queue of comparisons to be made and the paths to
        the corresponding genome id."""
        dict_compare, dict_paths = dict(), dict()

        for qry_node, qry_dict in fastani_verification.items():
            user_label = qry_node.taxon.label
            dict_paths[user_label] = genomes[user_label]
            dict_compare[user_label] = set()
            for node in qry_dict.get('potential_g'):
                leafnode = node[0]
                shortleaf = leafnode.taxon.label
                if leafnode.taxon.label.startswith('GB_') or leafnode.taxon.label.startswith('RS_'):
                    shortleaf = leafnode.taxon.label[3:]
                ref_path = os.path.join(
                    Config.FASTANI_GENOMES, shortleaf + Config.FASTANI_GENOMES_EXT)
                if not os.path.isfile(ref_path):
                    raise GTDBTkExit(f'Reference genome missing from FastANI database: {ref_path}')

                dict_compare[user_label].add(shortleaf)
                dict_paths[shortleaf] = ref_path

        return dict_compare, dict_paths


# FUNCTION FOR SPLIT Tree

<<<<<<< HEAD
    def _get_high_pplacer_taxonomy(self, out_dir, prefix, user_msa_file, tree):
=======
    def _get_high_pplacer_taxonomy(self, out_dir,prefix, user_msa_file, tree):
>>>>>>> 3607d74f
        """Parse the pplacer tree and write the partial taxonomy for each user genome based on their placements
        Parameters
        ----------
        out_dir : output directory
        prefix : desired prefix for output files
        user_msa_file : msa file listing all user genomes for a certain domain
        tree : pplacer tree including the user genomes
        Returns
        -------
        dictionary[genome_label]=pplacer_taxonomy
        """
        results = {}
        out_root = os.path.join(out_dir, 'classify', 'intermediate_results')
        make_sure_path_exists(out_root)

        out_pplacer = os.path.join(
<<<<<<< HEAD
            out_dir, PATH_BAC120_HIGH_PPLACER_CLASS.format(prefix=prefix))
=======
                out_dir, PATH_BAC120_HIGH_PPLACER_CLASS.format(prefix=prefix))
>>>>>>> 3607d74f

        red_bac_dict = Config.RED_DIST_BAC_DICT

        # We get the pplacer taxonomy for comparison
        count = 0
        with open(out_pplacer, 'w') as pplaceout:
            user_genome_ids = set(read_fasta(user_msa_file).keys())
            pplaceout.write(
                'genome\tgtdb_taxonomy\tpplacer_taxonomy\tis_on_terminal_branch\tred_value\n')
            for leaf in tree.leaf_node_iter():
                is_on_terminal_branch = False
                term_branch_taxonomy = ''
                if leaf.taxon.label in user_genome_ids:
                    count += 1
                    taxa = []
                    cur_node = leaf
                    current_rel_dist = 1.0
                    # every user genomes has a RED value of one assigned to it
                    while cur_node.parent_node:
                        # we go up the tree from the user genome
                        if hasattr(cur_node, 'rel_dist') and current_rel_dist == 1.0 and cur_node.rel_dist < 1.0:
                            # if the parent node of the current genome has a red distance,
                            # it means it is part of the reference tree
<<<<<<< HEAD
                            # we store the first RED value encountered in the
                            # tree
                            current_rel_dist = cur_node.rel_dist
                        if cur_node.is_internal():
                            # We check if the genome is place on a terminal
                            # branch
=======
                            # we store the first RED value encountered in the tree
                            current_rel_dist = cur_node.rel_dist
                        if cur_node.is_internal():
                            # We check if the genome is place on a terminal branch
>>>>>>> 3607d74f
                            child_genomes = [nd.taxon.label for nd in cur_node.leaf_nodes(
                            ) if nd.taxon.label not in user_genome_ids]
                            if len(child_genomes) == 1:
                                is_on_terminal_branch = True
<<<<<<< HEAD
                                term_branch_taxonomy = self.gtdb_taxonomy.get(
                                    child_genomes[0])
                        # While going up the tree we store of taxonomy
                        # information
=======
                                term_branch_taxonomy = self.gtdb_taxonomy.get(child_genomes[0])
                        # While going up the tree we store of taxonomy information
>>>>>>> 3607d74f
                        _support, taxon, _aux_info = parse_label(
                            cur_node.label)
                        if taxon:
                            for t in taxon.split(';')[::-1]:
                                taxa.append(t.strip())
                        cur_node = cur_node.parent_node

                    taxa_str = ';'.join(taxa[::-1])

                    pplacer_tax = str(taxa_str)

                    if is_on_terminal_branch:
                        # some rank may be missing from going up the tree.
                        # if the genome is on a terminal branch,
                        # we can select the taxonomy from the reference leaf to get the low level of the taxonomy
                        # we select down to genus
<<<<<<< HEAD
                        if len(taxa) > 1:
                            tax_of_leaf = term_branch_taxonomy[term_branch_taxonomy.index(
                                taxa_str.split(';')[-1]) + 1:-1]
                        else:
                            tax_of_leaf = term_branch_taxonomy[1:-1]
                            taxa_str = 'd__Bacteria'

                        taxa_str = self._classify_on_terminal_branch(
                            tax_of_leaf, current_rel_dist, taxa_str.split(';')[-1][0:3], term_branch_taxonomy, red_bac_dict)
=======
                        tax_of_leaf = term_branch_taxonomy[term_branch_taxonomy.index(taxa_str.split(';')[-1]) + 1:-1]
                        taxa_str = self._classify_on_terminal_branch(
                            tax_of_leaf, current_rel_dist, taxa_str.split(';')[-1][0:3], term_branch_taxonomy,red_bac_dict)
>>>>>>> 3607d74f
                    else:
                        cur_node = leaf
                        parent_taxon_node = cur_node.parent_node
                        _support, parent_taxon, _aux_info = parse_label(
                            parent_taxon_node.label)

                        while parent_taxon_node is not None and not parent_taxon:
                            parent_taxon_node = parent_taxon_node.parent_node
                            _support, parent_taxon, _aux_info = parse_label(
                                parent_taxon_node.label)

                        # is the node represent multiple ranks, we select the lowest one
                        # i.e. if node is p__A;c__B;o__C we pick o__
                        parent_rank = parent_taxon.split(";")[-1][0:3]

                        node_in_ref_tree = cur_node
                        while len([childnd.taxon.label.replace("'", '') for childnd in node_in_ref_tree.leaf_iter(
                        ) if childnd.taxon.label in self.reference_ids]) == 0:
                            node_in_ref_tree = node_in_ref_tree.parent_node
                        # we select a node of the reference tree

                        # we select the child rank (if parent_rank = 'c__'
                        # child rank will be 'o__)'
                        child_rk = self.order_rank[self.order_rank.index(
                            parent_rank) + 1]

                        # get all reference genomes under the current node
                        list_subnode = [childnd.taxon.label.replace("'", '') for childnd in node_in_ref_tree.leaf_iter(
                        ) if childnd.taxon.label in self.reference_ids]

                        # get all names for the child rank
                        list_ranks = [self.gtdb_taxonomy.get(
                            name)[self.order_rank.index(child_rk)] for name in list_subnode]

                        # if there is just one rank name
<<<<<<< HEAD
                        # (i.e one order) we select the RED value of this rank to compare with the
                        # RED value of the genome of interest
=======
>>>>>>> 3607d74f
                        if len(set(list_ranks)) == 1:
                            for subranknd in node_in_ref_tree.preorder_iter():
                                _support, subranknd_taxon, _aux_info = parse_label(
                                    subranknd.label)
                                if subranknd.is_internal() and subranknd_taxon is not None and subranknd_taxon.startswith(
                                        child_rk):
                                    child_taxons = subranknd_taxon.split(
                                        ";")
                                    child_taxon_node = subranknd
                                    child_rel_dist = child_taxon_node.rel_dist
                                    break
                            taxa_str = self._classify_on_internal_branch(
<<<<<<< HEAD
                                child_taxons, current_rel_dist, child_rel_dist, parent_rank, taxa_str, red_bac_dict)
                    results[leaf.taxon.label] = {"tk_tax": self.standardise_taxonomy(taxa_str, 'bac120'),
                                                 "pplacer_tax": self.standardise_taxonomy(pplacer_tax, 'bac120'), 'rel_dist': current_rel_dist}
=======
                                child_taxons, current_rel_dist, child_rel_dist, parent_rank, taxa_str,red_bac_dict)
                    results[leaf.taxon.label] = {"tk_tax":self.standardise_taxonomy(taxa_str, 'bac120'),
                    "pplacer_tax":self.standardise_taxonomy(pplacer_tax, 'bac120'),'rel_dist':current_rel_dist}
>>>>>>> 3607d74f
                    pplaceout.write('{}\t{}\t{}\t{}\t{}\n'.format(leaf.taxon.label, self.standardise_taxonomy(taxa_str, 'bac120'),
                                                                  self.standardise_taxonomy(pplacer_tax, 'bac120'), is_on_terminal_branch, current_rel_dist))
        return results

<<<<<<< HEAD
    def _classify_on_internal_branch(self, child_taxons, current_rel_list, child_rel_dist, parent_rank, taxa_str, red_bac_dict):
        """
        Classification on an internal node is very similar to the 'normal' classification
=======
    def _classify_on_internal_branch(self, child_taxons, current_rel_list, child_rel_dist, parent_rank, taxa_str,red_bac_dict):
        """
        Classification on an internal node is very similar to the 'normal' classification

>>>>>>> 3607d74f
        """
        # if there is multiple ranks on the child node (i.e genome between p__Nitrospirae and c__Nitrospiria;o__Nitrospirales;f__Nitropiraceae)
        # we loop through the list of rank from f_ to c_ rank
        closest_rank = None

        for child_taxon in reversed(child_taxons):
            # if lower rank is c__Nitropiria
            child_taxon_rank = child_taxon[:3]
            if child_taxon == child_taxons[0]:
                if (abs(current_rel_list - red_bac_dict.get(child_taxon_rank)) < abs(
                        child_rel_dist - red_bac_dict.get(child_taxon_rank)) and
                        abs(current_rel_list - red_bac_dict.get(child_taxon_rank)) < abs(
                            current_rel_list - red_bac_dict.get(parent_rank))):
                    closest_rank = child_taxon[:3]
                elif closest_rank is None:
                    closest_rank = parent_rank
            else:
                pchildrank = child_taxons[child_taxons.index(
                    child_taxon) - 1]
                if (abs(current_rel_list - red_bac_dict.get(child_taxon_rank)) < abs(
                        current_rel_list - red_bac_dict.get(child_taxon_rank)) and
                        abs(current_rel_list - red_bac_dict.get(child_taxon_rank)) < abs(
                            child_rel_dist - red_bac_dict.get(child_taxon_rank))):
                    closest_rank = child_taxon
                    break
        if closest_rank is not None:
<<<<<<< HEAD
            # when we have the closest rank found, we can din it in
            # gtdb_Taxonomy and get the higher level from it.
=======
            # when we have the closest rank found, we can din it in gtdb_Taxonomy and get the higher level from it.
>>>>>>> 3607d74f
            for k, v in self.gtdb_taxonomy.items():
                if '{};'.format(closest_rank) in v:
                    return(';'.join(v[1:v.index(closest_rank) + 1]))
        return taxa_str

<<<<<<< HEAD
    def _classify_on_terminal_branch(self, list_leaf_ranks, current_rel_list, parent_rank, term_branch_taxonomy, red_bac_dict):
        """
        When a genome is on a terminal branch, we can guess the low level of its taxonomy,
        based on the RED value
=======

    def _classify_on_terminal_branch(self, list_leaf_ranks, current_rel_list, parent_rank, term_branch_taxonomy,red_bac_dict):
        """

        When a genome is on a terminal branch, we can guess the low level of its taxonomy,
        based on the RED value

>>>>>>> 3607d74f
        :param list_leaf_ranks: Taxonomy of the reference leaf
        :param current_rel_list: RED value for the genome of interest
        :param parent_rank: Parent  rank of the genome of interest
        :param term_branch_taxonomy: Full taxonomy of the branch , down to genus
        :param red_bac_dict: RED dictionary for Bacteria
        :return: taxonomy for the genome of interest based on RED
        """
        closest_rank = None
        for leaf_taxon in reversed(list_leaf_ranks):
            if leaf_taxon == list_leaf_ranks[0]:
                if abs(current_rel_list - red_bac_dict.get(leaf_taxon[:3])) < abs(
                        current_rel_list - red_bac_dict.get(parent_rank)):
                    closest_rank = leaf_taxon[:3]
                    break
            else:
<<<<<<< HEAD
                pchildrank = list_leaf_ranks[list_leaf_ranks.index(
                    leaf_taxon) - 1]
=======
                pchildrank = list_leaf_ranks[list_leaf_ranks.index(leaf_taxon) - 1]
>>>>>>> 3607d74f
                if abs(current_rel_list - red_bac_dict.get(leaf_taxon[:3])) < abs(
                        current_rel_list - red_bac_dict.get(pchildrank[:3])):
                    closest_rank = leaf_taxon[:3]
                    break
        if closest_rank is None:
            closest_rank = parent_rank
        return ';'.join(term_branch_taxonomy[1:self.order_rank.index(closest_rank) + 1])<|MERGE_RESOLUTION|>--- conflicted
+++ resolved
@@ -47,11 +47,7 @@
 class Classify(object):
     """Determine taxonomic classification of genomes by ML placement."""
 
-<<<<<<< HEAD
     def __init__(self, cpus=1, pplacer_cpus=None, debug_mode=False):
-=======
-    def __init__(self, cpus=1, pplacer_cpus=None, debug_mode = False):
->>>>>>> 3607d74f
         """Initialize."""
 
         check_dependencies(['pplacer', 'guppy', 'fastANI'])
@@ -79,10 +75,6 @@
         """
         Parse the radius file from the GTDB-Tk package
         :return:
-<<<<<<< HEAD
-=======
-
->>>>>>> 3607d74f
         Dictionary
             genome_id = radius
         """
@@ -206,11 +198,7 @@
 
         pplacer = Pplacer()
         pplacer.run(self.pplacer_cpus, 'wag', pplacer_ref_pkg, pplacer_json_out,
-<<<<<<< HEAD
                     user_msa_file, pplacer_out, pplacer_mmap_file)
-=======
-                     user_msa_file, pplacer_out, pplacer_mmap_file)
->>>>>>> 3607d74f
         if levelopt is None or levelopt == 'high':
             self.logger.info('pplacer version: {}'.format(pplacer.version))
 
@@ -238,7 +226,6 @@
         if marker_set_id == 'bac120':
             if levelopt is None:
                 symlink_f(PATH_BAC120_TREE_FILE.format(prefix=prefix),
-<<<<<<< HEAD
                           os.path.join(out_dir, os.path.basename(PATH_BAC120_TREE_FILE.format(prefix=prefix))))
             elif levelopt == 'high':
                 symlink_f(PATH_HIGH_BAC120_TREE_FILE.format(prefix=prefix),
@@ -246,15 +233,6 @@
             elif levelopt == 'low':
                 symlink_f(PATH_LOW_BAC120_TREE_FILE.format(iter=tree_iter, prefix=prefix),
                           os.path.join(out_dir, os.path.basename(PATH_LOW_BAC120_TREE_FILE.format(iter=tree_iter, prefix=prefix))))
-=======
-                      os.path.join(out_dir, os.path.basename(PATH_BAC120_TREE_FILE.format(prefix=prefix))))
-            elif levelopt == 'high':
-                symlink_f(PATH_HIGH_BAC120_TREE_FILE.format(prefix=prefix),
-                      os.path.join(out_dir, os.path.basename(PATH_HIGH_BAC120_TREE_FILE.format(prefix=prefix))))
-            elif levelopt == 'low':
-                symlink_f(PATH_LOW_BAC120_TREE_FILE.format(iter=tree_iter,prefix=prefix),
-                      os.path.join(out_dir, os.path.basename(PATH_LOW_BAC120_TREE_FILE.format(iter=tree_iter,prefix=prefix))))
->>>>>>> 3607d74f
         elif marker_set_id == 'ar122':
             symlink_f(PATH_AR122_TREE_FILE.format(prefix=prefix),
                       os.path.join(out_dir, os.path.basename(PATH_AR122_TREE_FILE.format(prefix=prefix))))
@@ -433,19 +411,14 @@
             marker_dict = self._write_red_dict(
                 out_dir, prefix, marker_set_id)
 
-<<<<<<< HEAD
             if splittreeopt is True and marker_set_id == 'bac120':
+
                 # run pplacer to place bins in high reference genome tree
                 num_genomes = sum(
                     [1 for _seq_id, _seq in read_seq(user_msa_file)])
-=======
-            if splittreeopt is True:
-                # run pplacer to place bins in high reference genome tree
-                num_genomes = sum([1 for _seq_id, _seq in read_seq(user_msa_file)])
                 summaryfout, debugfile, conflict_file = self._generate_summary_file(marker_set_id,
-                                                                                    prefix,out_dir,
+                                                                                    prefix, out_dir,
                                                                                     splittreeopt)
->>>>>>> 3607d74f
 
                 high_classify_tree = self.place_genomes(user_msa_file,
                                                         marker_set_id,
@@ -453,23 +426,12 @@
                                                         prefix,
                                                         scratch_dir,
                                                         'high')
-<<<<<<< HEAD
-
-                summaryfout, debugfile, conflict_file = self._generate_summary_file(
-                    marker_set_id, prefix, out_dir, splittreeopt)
 
                 high_mrca_tree = self._assign_mrca_red(
                     high_classify_tree, marker_set_id, 'high')
 
-                high_classification = self._get_high_pplacer_taxonomy(
-                    out_dir, prefix, user_msa_file, high_mrca_tree)
-=======
-
-                high_mrca_tree = self._assign_mrca_red(high_classify_tree, marker_set_id,'high')
-
                 high_classification = self._get_high_pplacer_taxonomy(out_dir,
-                                                                      prefix,user_msa_file, high_mrca_tree)
->>>>>>> 3607d74f
+                                                                      prefix, user_msa_file, high_mrca_tree)
 
                 tree_mapping_dict = {}
                 with open(Config.LOW_TREE_MAPPING_FILE) as ltmf:
@@ -481,7 +443,6 @@
                     high_classification, tree_mapping_dict, summaryfout)
                 self.logger.info(f"{len_sorted_genomes} out of {num_genomes} have an order assignments. Those genomes will be reclassified.")
 
-<<<<<<< HEAD
                 for tree_iter in sorted(sorted_high_taxonomy, key=lambda z: len(sorted_high_taxonomy[z]), reverse=True):
                     listg = sorted_high_taxonomy.get(tree_iter)
                     low_classify_tree, submsa_file_path = self._place_in_low_tree(
@@ -497,33 +458,6 @@
                 summaryfout.close()
                 if self.debug_mode:
                     debugfile.close()
-=======
-
-                for tree_iter in sorted(sorted_high_taxonomy, key=lambda k: len(sorted_high_taxonomy[k]), reverse=True):
-                    listg = sorted_high_taxonomy.get(tree_iter)
-
-                    low_classify_tree,submsa_file_path = self._place_in_low_tree(tree_iter,listg,msa_dict,marker_set_id,prefix,scratch_dir,out_dir)
-
-                    mrca_lowtree = self._assign_mrca_red(low_classify_tree, marker_set_id,'low',tree_iter)
-
-                    pplacer_taxonomy_dict = self._get_pplacer_taxonomy(out_dir,prefix,marker_set_id,
-                                                                       user_msa_file, mrca_lowtree)
-
-                    self._parse_tree(mrca_lowtree,
-                                     genomes,
-                                     msa_dict,
-                                     percent_multihit_dict,
-                                     trans_table_dict,
-                                     bac_ar_diff,
-                                     submsa_file_path,
-                                     marker_dict,
-                                     summaryfout,
-                                     conflict_file,
-                                     pplacer_taxonomy_dict,
-                                     high_classification,
-                                     debugfile)
-
->>>>>>> 3607d74f
 
             else:
                 classify_tree = self.place_genomes(user_msa_file,
@@ -533,14 +467,9 @@
                                                    scratch_dir)
 
                 # get taxonomic classification of each user genome
-<<<<<<< HEAD
                 summaryfout, debugfile, conflict_file = self._generate_summary_file(
                     marker_set_id, prefix, out_dir, splittreeopt)
-=======
-
-                summaryfout,debugfile,conflict_file=self._generate_summary_file(marker_set_id,prefix,out_dir,splittreeopt)
                 tree_to_process = None
->>>>>>> 3607d74f
 
                 if recalculate_red:
                     tree_to_process = self._calculate_red_distances(
@@ -552,13 +481,6 @@
                 pplacer_taxonomy_dict = self._get_pplacer_taxonomy(out_dir, prefix, marker_set_id, user_msa_file,
                                                                    tree_to_process)
 
-<<<<<<< HEAD
-                self._parse_tree(tree_to_process, genomes, msa_dict, percent_multihit_dict,
-                                 trans_table_dict,
-                                 bac_ar_diff, user_msa_file, marker_dict, summaryfout, conflict_file,
-                                 pplacer_taxonomy_dict, None,
-                                 debugfile)
-=======
                 self._parse_tree(tree_to_process,
                                  genomes,
                                  msa_dict,
@@ -573,8 +495,6 @@
                                  None,
                                  debugfile)
 
->>>>>>> 3607d74f
-
                 # Symlink to the summary file from the root
                 if marker_set_id == 'bac120':
                     symlink_f(PATH_BAC120_SUMMARY_OUT.format(prefix=prefix),
@@ -587,7 +507,6 @@
                         'There was an error determining the marker set.')
                     raise GenomeMarkerSetUnknown
 
-<<<<<<< HEAD
                 summaryfout.close()
                 if self.debug_mode:
                     debugfile.close()
@@ -595,16 +514,6 @@
     def _generate_summary_file(self, marker_set_id, prefix, out_dir, split_tree_opt=None):
         """
         Generates the summary file, the debug file and the conflict_file
-=======
-            summaryfout.close()
-            if self.debug_mode:
-                debugfile.close()
-
-    def _generate_summary_file(self,marker_set_id,prefix,out_dir,split_tree_opt=None):
-        """
-        Generates the summary file, the debug file and the conflict_file
-
->>>>>>> 3607d74f
         :param marker_set_id: ['bac120','ar122']
         :param prefix: desired prefix for output files
         :param out_dir: output directory
@@ -628,14 +537,8 @@
 
         summaryfout.write(
             "user_genome\tclassification\tfastani_reference\tfastani_reference_radius\tfastani_taxonomy\tfastani_ani\tfastani_af\t" +
-<<<<<<< HEAD
             "closest_placement_reference\tclosest_placement_radius\tclosest_placement_taxonomy\tclosest_placement_ani\tclosest_placement_af\tpplacer_taxonomy\t" +
             "classification_method\tnote\tother_related_references(genome_id,species_name,radius,ANI,AF)\taa_percent\ttranslation_table\tred_value\twarnings\n")
-=======
-            "closest_placement_reference\tclosest_placement_taxonomy\tclosest_placement_ani\tclosest_placement_af\tpplacer_taxonomy\t" +
-            "classification_method\tnote\tother_related_references(genome_id,species_name,radius,ANI,AF)\taa_percent\t"+
-            "translation_table\tred_value\twarnings\n")
->>>>>>> 3607d74f
         if self.debug_mode:
             debug_file = open(os.path.join(
                 out_dir, prefix + '.{}.debug_file.tsv'.format(marker_set_id)), 'w')
@@ -646,12 +549,7 @@
                 out_dir, PATH_BAC120_CONFLICT.format(prefix=prefix)), 'w')
             conflict_summary.write(
                 "User genome\tHigh classification\tLow Classification\n")
-<<<<<<< HEAD
-        return summaryfout, debug_file, conflict_summary
-=======
-        return(summaryfout,debug_file,conflict_summary)
-
->>>>>>> 3607d74f
+        return(summaryfout, debug_file, conflict_summary)
 
     def _place_in_low_tree(self, tree_iter, listg, msa_dict, marker_set_id, prefix, scratch_dir, out_dir):
         """
@@ -670,35 +568,11 @@
         submsa_file_path = os.path.join(
             out_dir, PATH_LOW_BAC120_SUBMSA.format(iter=tree_iter))
 
-<<<<<<< HEAD
         submsa_file = open(submsa_file_path, 'w')
-=======
-    def _place_in_low_tree(self,tree_iter,listg,msa_dict,marker_set_id,prefix,scratch_dir,out_dir):
-        """
-        Places the genome of interest in a low reference tree
-
-        :param tree_iter: Tree id
-        :param listg: list of genomes to place
-        :param msa_dict: MSA
-        :param marker_set_id: bac120 or ar122
-        :param prefix: prefix for output files
-        :param scratch_dir: pplacer option
-        :param out_dir: output directory
-
-        :return: the low reference tree with genomes of interest placed.
-        """
-
-        make_sure_path_exists(os.path.join(out_dir,DIR_LOW_PPLACER.format(iter=tree_iter)))
-        submsa_file_path = os.path.join(out_dir,PATH_LOW_BAC120_SUBMSA.format(iter=tree_iter))
-
-        submsa_file = open(submsa_file_path,'w')
->>>>>>> 3607d74f
-
         for gid in listg:
             submsa_file.write('>{}\n{}\n'.format(gid, msa_dict.get(gid)))
         submsa_file.close()
         low_classify_tree = self.place_genomes(submsa_file_path,
-<<<<<<< HEAD
                                                marker_set_id,
                                                out_dir,
                                                prefix,
@@ -708,17 +582,6 @@
 
     def _parse_tree(self, tree, genomes, msa_dict, percent_multihit_dict, trans_table_dict, bac_ar_diff,
                     user_msa_file, marker_dict, summaryfout, conflict_file, pplacer_taxonomy_dict, high_classification, debugfile):
-=======
-                                                   marker_set_id,
-                                                   out_dir,
-                                                   prefix,
-                                                   scratch_dir,
-                                                   'low',tree_iter)
-        return (low_classify_tree,submsa_file_path)
-
-    def _parse_tree(self,tree,genomes,msa_dict,percent_multihit_dict,trans_table_dict,bac_ar_diff,
-                    user_msa_file,marker_dict,summaryfout,conflict_file,pplacer_taxonomy_dict,high_classification,debugfile):
->>>>>>> 3607d74f
         # Genomes can be classified by using FastANI or RED values
         # We go through all leaves of the tree. if the leaf is a user
         # genome we take its parent node and look at all the leaves
@@ -1014,10 +877,7 @@
                         conflict_file.write('{}\t{}\t{}\n'.format(leaf.taxon.label, high_classification.get(
                             leaf.taxon.label).get('tk_tax'), summary_list[1]))
 
-<<<<<<< HEAD
     def _map_high_taxonomy(self, high_classification, mapping_dict, summary_file):
-=======
-    def _map_high_taxonomy(self,high_classification,mapping_dict,summary_file):
         """
         Based on the classification on the high reference tree, we select which genomes go to which low reference tree
 
@@ -1026,9 +886,6 @@
         :param summary_file: Summary file
         :return: dictionary low tree of reference=[list of user genomes]
         """
-
-
->>>>>>> 3607d74f
         mapped_rank = {}
         counter = 0
         rktocheck = []
@@ -1912,11 +1769,7 @@
 
 # FUNCTION FOR SPLIT Tree
 
-<<<<<<< HEAD
     def _get_high_pplacer_taxonomy(self, out_dir, prefix, user_msa_file, tree):
-=======
-    def _get_high_pplacer_taxonomy(self, out_dir,prefix, user_msa_file, tree):
->>>>>>> 3607d74f
         """Parse the pplacer tree and write the partial taxonomy for each user genome based on their placements
         Parameters
         ----------
@@ -1933,11 +1786,7 @@
         make_sure_path_exists(out_root)
 
         out_pplacer = os.path.join(
-<<<<<<< HEAD
             out_dir, PATH_BAC120_HIGH_PPLACER_CLASS.format(prefix=prefix))
-=======
-                out_dir, PATH_BAC120_HIGH_PPLACER_CLASS.format(prefix=prefix))
->>>>>>> 3607d74f
 
         red_bac_dict = Config.RED_DIST_BAC_DICT
 
@@ -1961,32 +1810,21 @@
                         if hasattr(cur_node, 'rel_dist') and current_rel_dist == 1.0 and cur_node.rel_dist < 1.0:
                             # if the parent node of the current genome has a red distance,
                             # it means it is part of the reference tree
-<<<<<<< HEAD
                             # we store the first RED value encountered in the
                             # tree
                             current_rel_dist = cur_node.rel_dist
                         if cur_node.is_internal():
                             # We check if the genome is place on a terminal
                             # branch
-=======
-                            # we store the first RED value encountered in the tree
-                            current_rel_dist = cur_node.rel_dist
-                        if cur_node.is_internal():
-                            # We check if the genome is place on a terminal branch
->>>>>>> 3607d74f
+
                             child_genomes = [nd.taxon.label for nd in cur_node.leaf_nodes(
                             ) if nd.taxon.label not in user_genome_ids]
                             if len(child_genomes) == 1:
                                 is_on_terminal_branch = True
-<<<<<<< HEAD
                                 term_branch_taxonomy = self.gtdb_taxonomy.get(
                                     child_genomes[0])
                         # While going up the tree we store of taxonomy
                         # information
-=======
-                                term_branch_taxonomy = self.gtdb_taxonomy.get(child_genomes[0])
-                        # While going up the tree we store of taxonomy information
->>>>>>> 3607d74f
                         _support, taxon, _aux_info = parse_label(
                             cur_node.label)
                         if taxon:
@@ -2003,7 +1841,6 @@
                         # if the genome is on a terminal branch,
                         # we can select the taxonomy from the reference leaf to get the low level of the taxonomy
                         # we select down to genus
-<<<<<<< HEAD
                         if len(taxa) > 1:
                             tax_of_leaf = term_branch_taxonomy[term_branch_taxonomy.index(
                                 taxa_str.split(';')[-1]) + 1:-1]
@@ -2013,11 +1850,11 @@
 
                         taxa_str = self._classify_on_terminal_branch(
                             tax_of_leaf, current_rel_dist, taxa_str.split(';')[-1][0:3], term_branch_taxonomy, red_bac_dict)
-=======
-                        tax_of_leaf = term_branch_taxonomy[term_branch_taxonomy.index(taxa_str.split(';')[-1]) + 1:-1]
-                        taxa_str = self._classify_on_terminal_branch(
-                            tax_of_leaf, current_rel_dist, taxa_str.split(';')[-1][0:3], term_branch_taxonomy,red_bac_dict)
->>>>>>> 3607d74f
+                        #======================================================
+                        # tax_of_leaf = term_branch_taxonomy[term_branch_taxonomy.index(taxa_str.split(';')[-1]) + 1:-1]
+                        # taxa_str = self._classify_on_terminal_branch(
+                        #     tax_of_leaf, current_rel_dist, taxa_str.split(';')[-1][0:3], term_branch_taxonomy,red_bac_dict)
+                        #======================================================
                     else:
                         cur_node = leaf
                         parent_taxon_node = cur_node.parent_node
@@ -2053,11 +1890,8 @@
                             name)[self.order_rank.index(child_rk)] for name in list_subnode]
 
                         # if there is just one rank name
-<<<<<<< HEAD
                         # (i.e one order) we select the RED value of this rank to compare with the
                         # RED value of the genome of interest
-=======
->>>>>>> 3607d74f
                         if len(set(list_ranks)) == 1:
                             for subranknd in node_in_ref_tree.preorder_iter():
                                 _support, subranknd_taxon, _aux_info = parse_label(
@@ -2070,29 +1904,16 @@
                                     child_rel_dist = child_taxon_node.rel_dist
                                     break
                             taxa_str = self._classify_on_internal_branch(
-<<<<<<< HEAD
                                 child_taxons, current_rel_dist, child_rel_dist, parent_rank, taxa_str, red_bac_dict)
                     results[leaf.taxon.label] = {"tk_tax": self.standardise_taxonomy(taxa_str, 'bac120'),
                                                  "pplacer_tax": self.standardise_taxonomy(pplacer_tax, 'bac120'), 'rel_dist': current_rel_dist}
-=======
-                                child_taxons, current_rel_dist, child_rel_dist, parent_rank, taxa_str,red_bac_dict)
-                    results[leaf.taxon.label] = {"tk_tax":self.standardise_taxonomy(taxa_str, 'bac120'),
-                    "pplacer_tax":self.standardise_taxonomy(pplacer_tax, 'bac120'),'rel_dist':current_rel_dist}
->>>>>>> 3607d74f
                     pplaceout.write('{}\t{}\t{}\t{}\t{}\n'.format(leaf.taxon.label, self.standardise_taxonomy(taxa_str, 'bac120'),
                                                                   self.standardise_taxonomy(pplacer_tax, 'bac120'), is_on_terminal_branch, current_rel_dist))
         return results
 
-<<<<<<< HEAD
     def _classify_on_internal_branch(self, child_taxons, current_rel_list, child_rel_dist, parent_rank, taxa_str, red_bac_dict):
         """
         Classification on an internal node is very similar to the 'normal' classification
-=======
-    def _classify_on_internal_branch(self, child_taxons, current_rel_list, child_rel_dist, parent_rank, taxa_str,red_bac_dict):
-        """
-        Classification on an internal node is very similar to the 'normal' classification
-
->>>>>>> 3607d74f
         """
         # if there is multiple ranks on the child node (i.e genome between p__Nitrospirae and c__Nitrospiria;o__Nitrospirales;f__Nitropiraceae)
         # we loop through the list of rank from f_ to c_ rank
@@ -2119,31 +1940,17 @@
                     closest_rank = child_taxon
                     break
         if closest_rank is not None:
-<<<<<<< HEAD
-            # when we have the closest rank found, we can din it in
+            # when we have the closest rank found, we can find it in
             # gtdb_Taxonomy and get the higher level from it.
-=======
-            # when we have the closest rank found, we can din it in gtdb_Taxonomy and get the higher level from it.
->>>>>>> 3607d74f
             for k, v in self.gtdb_taxonomy.items():
                 if '{};'.format(closest_rank) in v:
                     return(';'.join(v[1:v.index(closest_rank) + 1]))
         return taxa_str
 
-<<<<<<< HEAD
     def _classify_on_terminal_branch(self, list_leaf_ranks, current_rel_list, parent_rank, term_branch_taxonomy, red_bac_dict):
         """
         When a genome is on a terminal branch, we can guess the low level of its taxonomy,
         based on the RED value
-=======
-
-    def _classify_on_terminal_branch(self, list_leaf_ranks, current_rel_list, parent_rank, term_branch_taxonomy,red_bac_dict):
-        """
-
-        When a genome is on a terminal branch, we can guess the low level of its taxonomy,
-        based on the RED value
-
->>>>>>> 3607d74f
         :param list_leaf_ranks: Taxonomy of the reference leaf
         :param current_rel_list: RED value for the genome of interest
         :param parent_rank: Parent  rank of the genome of interest
@@ -2159,12 +1966,8 @@
                     closest_rank = leaf_taxon[:3]
                     break
             else:
-<<<<<<< HEAD
                 pchildrank = list_leaf_ranks[list_leaf_ranks.index(
                     leaf_taxon) - 1]
-=======
-                pchildrank = list_leaf_ranks[list_leaf_ranks.index(leaf_taxon) - 1]
->>>>>>> 3607d74f
                 if abs(current_rel_list - red_bac_dict.get(leaf_taxon[:3])) < abs(
                         current_rel_list - red_bac_dict.get(pchildrank[:3])):
                     closest_rank = leaf_taxon[:3]
