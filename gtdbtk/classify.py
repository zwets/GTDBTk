--- conflicted
+++ resolved
@@ -300,13 +300,8 @@
                 raise GenomeMarkerSetUnknown
 
             if (not os.path.exists(user_msa_file)) or (os.path.getsize(user_msa_file) < 30):
-<<<<<<< HEAD
-                    # file will not exist if there are no User genomes from a
-                    # given domain
-=======
                 # file will not exist if there are no User genomes from a
                 # given domain
->>>>>>> 07017ee2
                 continue
 
             percent_multihit_dict = self.parser_marker_summary_file(
@@ -336,26 +331,6 @@
             else:
                 self.logger.error('There was an error determining the marker set.')
                 raise GenomeMarkerSetUnknown
-<<<<<<< HEAD
-
-            pplacer_taxonomy_dict = self._get_pplacer_taxonomy(out_dir, prefix, marker_set_id, user_msa_file, tree)
-
-            summaryfout = open(path_summary, 'w')
-            if debugopt:
-                debugfile = open(os.path.join(
-                    out_dir, prefix + '.{}.debug_file.tsv'.format(marker_set_id)), 'w')
-
-            marker_dict = self._write_red_dict(
-                out_dir, prefix, marker_set_id)
-
-            summaryfout.write("user_genome\tclassification\tfastani_reference\tfastani_reference_radius\tfastani_taxonomy\tfastani_ani\tfastani_af\t" +
-                              "closest_placement_reference\tclosest_placement_taxonomy\tclosest_placement_ani\tclosest_placement_af\tpplacer_taxonomy\t" +
-                              "classification_method\tnote\tother_related_references(genome_id,species_name,radius,ANI,AF)\taa_percent\ttranslation_table\tred_value\twarnings\n")
-            if debugopt:
-                debugfile.write(
-                    "User genome\tRed value\tHigher rank\tHigher value\tLower rank\tLower value\tcase\tclosest_rank\ttool\n")
-
-=======
 
             pplacer_taxonomy_dict = self._get_pplacer_taxonomy(out_dir, prefix, marker_set_id, user_msa_file, tree)
 
@@ -375,7 +350,6 @@
                 debugfile.write(
                     "User genome\tRed value\tHigher rank\tHigher value\tLower rank\tLower value\tcase\tclosest_rank\ttool\n")
 
->>>>>>> 07017ee2
             # Genomes can be classified by using FastANI or RED values
             # We go through all leaves of the tree. if the leaf is a user
             # genome we take its parent node and look at all the leaves
@@ -419,12 +393,8 @@
                         # we get all the reference genomes under this genus
                         list_subnode_initials = [subnd.taxon.label.replace(
                             "'", '')[0:3] for subnd in par_node.leaf_iter()]
-<<<<<<< HEAD
-                        if (list_subnode_initials.count('RS_') + list_subnode_initials.count('GB_') + list_subnode_initials.count('UBA')) < 1:
-=======
                         if (list_subnode_initials.count('RS_') + list_subnode_initials.count(
                                 'GB_') + list_subnode_initials.count('UBA')) < 1:
->>>>>>> 07017ee2
                             raise Exception(
                                 "There is no reference genomes under '{}'".format('parent_rank'))
                         else:
@@ -440,12 +410,8 @@
                                 # the following command is faster than
                                 # calculating the patristic distance
                                 dict_dist_refgenomes[ref_genome] = (userleaf.distance_from_root(
-<<<<<<< HEAD
-                                ) - mrca.distance_from_root()) + (ref_genome.distance_from_root() - mrca.distance_from_root())
-=======
                                 ) - mrca.distance_from_root()) + (
                                                                                ref_genome.distance_from_root() - mrca.distance_from_root())
->>>>>>> 07017ee2
                             sorted_l = sorted(
                                 dict_dist_refgenomes.iteritems(), key=itemgetter(1))
                             sorted_l = sorted_l[0:100]
@@ -464,16 +430,10 @@
                 all_fastani_dict = fastani.run(fastani_verification, genomes)
 
             classified_user_genomes, unclassified_user_genomes = self._sort_fastani_results(
-<<<<<<< HEAD
-                fastani_verification, pplacer_taxonomy_dict, all_fastani_dict, msa_dict, percent_multihit_dict, trans_table_dict, bac_ar_diff, summaryfout)
-
-            self.logger.info('{0} genome(s) have been classified using FastANI and Pplacer.'.format(
-=======
                 fastani_verification, pplacer_taxonomy_dict, all_fastani_dict, msa_dict, percent_multihit_dict,
                 trans_table_dict, bac_ar_diff, summaryfout)
 
             self.logger.info('{0} genome(s) have been classified using FastANI and pplacer.'.format(
->>>>>>> 07017ee2
                 len(classified_user_genomes)))
 
             # If Fastani can't select a taxonomy for a genome, we use RED
@@ -547,12 +507,7 @@
                                 _support, subranknd_taxon, _aux_info = parse_label(
                                     subranknd.label)
                                 if subranknd.is_internal() and subranknd_taxon is not None and subranknd_taxon.startswith(child_rk):
-<<<<<<< HEAD
-                                    child_taxons = subranknd_taxon.split(
-                                        ";")
-=======
                                     child_taxons = subranknd_taxon.split(";")
->>>>>>> 07017ee2
                                     child_taxon_node = subranknd
                                     child_rel_dist = child_taxon_node.rel_dist
                                     break
@@ -586,12 +541,8 @@
                             list_leaves[0])[self.order_rank.index(child_rk):-1]  # We remove the species name
                         for leaf_taxon in reversed(list_leaf_ranks):
                             if leaf_taxon == list_leaf_ranks[0]:
-<<<<<<< HEAD
-                                if abs(current_rel_list - marker_dict.get(leaf_taxon[:3])) < abs((current_rel_list) - marker_dict.get(parent_rank)):
-=======
                                 if abs(current_rel_list - marker_dict.get(leaf_taxon[:3])) < abs(
                                         (current_rel_list) - marker_dict.get(parent_rank)):
->>>>>>> 07017ee2
                                     closest_rank = leaf_taxon[:3]
                                     debug_info[3] = leaf_taxon
                                     debug_info[5] = 'case 1b - III'
@@ -599,12 +550,8 @@
                             else:
                                 pchildrank = list_leaf_ranks[list_leaf_ranks.index(
                                     leaf_taxon) - 1]
-<<<<<<< HEAD
-                                if abs(current_rel_list - marker_dict.get(leaf_taxon[:3])) < abs(current_rel_list - marker_dict.get(pchildrank[:3])):
-=======
                                 if abs(current_rel_list - marker_dict.get(leaf_taxon[:3])) < abs(
                                         current_rel_list - marker_dict.get(pchildrank[:3])):
->>>>>>> 07017ee2
                                     closest_rank = leaf_taxon[:3]
                                     debug_info[1] = pchildrank
                                     debug_info[2] = 1.0
@@ -621,15 +568,10 @@
                     for child_taxon in reversed(child_taxons):
                         # if lower rank is c__Nitropiria
                         if child_taxon == child_taxons[0]:
-<<<<<<< HEAD
-                            if (abs(current_rel_list - marker_dict.get(child_taxon[:3])) < abs(child_rel_dist - marker_dict.get(child_taxon[:3])) and
-                                    abs(current_rel_list - marker_dict.get(child_taxon[:3])) < abs(current_rel_list - marker_dict.get(parent_rank))):
-=======
                             if (abs(current_rel_list - marker_dict.get(child_taxon[:3])) < abs(
                                     child_rel_dist - marker_dict.get(child_taxon[:3])) and
                                     abs(current_rel_list - marker_dict.get(child_taxon[:3])) < abs(
                                         current_rel_list - marker_dict.get(parent_rank))):
->>>>>>> 07017ee2
                                 debug_info[3] = ';'.join(child_taxons)
                                 debug_info[4] = child_rel_dist
                                 debug_info[5] = 'case 3b - II'
@@ -642,15 +584,10 @@
                         else:
                             pchildrank = child_taxons[child_taxons.index(
                                 child_taxon) - 1]
-<<<<<<< HEAD
-                            if (abs(current_rel_list - marker_dict.get(child_taxon[:3])) < abs(current_rel_list - marker_dict.get(pchildrank[:3])) and
-                                    abs(current_rel_list - marker_dict.get(child_taxon[:3])) < abs(child_rel_dist - marker_dict.get(child_taxon[:3]))):
-=======
                             if (abs(current_rel_list - marker_dict.get(child_taxon[:3])) < abs(
                                     current_rel_list - marker_dict.get(pchildrank[:3])) and
                                     abs(current_rel_list - marker_dict.get(child_taxon[:3])) < abs(
                                         child_rel_dist - marker_dict.get(child_taxon[:3]))):
->>>>>>> 07017ee2
                                 closest_rank = child_taxon
                                 debug_info[3] = ';'.join(child_taxons)
                                 debug_info[4] = child_rel_dist
@@ -694,12 +631,8 @@
                             percent_multihit_dict.get(summary_list[0])))
                     if summary_list[0] in bac_ar_diff:
                         notes.append('Genome domain questionable ( {}% Bacterial, {}% Archaeal)'.format(
-<<<<<<< HEAD
-                            bac_ar_diff.get(summary_list[0]).get('bac120'), bac_ar_diff.get(summary_list[0]).get('ar122')))
-=======
                             bac_ar_diff.get(summary_list[0]).get('bac120'),
                             bac_ar_diff.get(summary_list[0]).get('ar122')))
->>>>>>> 07017ee2
 
                     if len(notes) > 0:
                         summary_list[18] = ';'.join(notes)
@@ -944,10 +877,6 @@
                                                                   v.get('ani') >= self.species_radius.get(k) and v.get(
                                                               'af') >= self.af_threshold)}
                     sorted_dict = sorted(all_fastani_dict.get(
-<<<<<<< HEAD
-                        userleaf.taxon.label).iteritems(), key=lambda t: t[1]['ani'], reverse=True)
-                    fastani_matching_reference = sorted_dict[0][0]
-=======
                         userleaf.taxon.label).iteritems(), key=lambda (_x, y): (y['ani'], y['af']), reverse=True)
                     sorted_prefilter_dict = sorted(prefilter_reference_dictionary.iteritems(),
                                                    key=lambda (_x, y): (y['ani'], y['af']), reverse=True)
@@ -960,7 +889,6 @@
                         current_af = all_fastani_dict.get(userleaf.taxon.label).get(
                             fastani_matching_reference).get('af')
 
->>>>>>> 07017ee2
                     taxa_str = ";".join(self.gtdb_taxonomy.get(
                         add_ncbi_prefix(pplacer_leafnode)))
 
@@ -1051,17 +979,10 @@
                                                               v.get('ani') >= self.species_radius.get(k) and v.get(
                                                           'af') >= self.af_threshold)}
                 sorted_dict = sorted(all_fastani_dict.get(
-<<<<<<< HEAD
-                    userleaf.taxon.label).iteritems(), key=lambda t: t[1]['ani'], reverse=True)
-                fastani_matching_reference = sorted_dict[0][0]
-                taxa_str = ";".join(self.gtdb_taxonomy.get(
-                    add_ncbi_prefix(fastani_matching_reference))[:-1])
-=======
                     userleaf.taxon.label).iteritems(), key=lambda (_x, y): (y['ani'], y['af']), reverse=True)
                 sorted_prefilter_dict = sorted(prefilter_reference_dictionary.iteritems(),
                                                key=lambda (_x, y): (y['ani'], y['af']), reverse=True)
 
->>>>>>> 07017ee2
                 summary_list[0] = userleaf.taxon.label
                 summary_list[11] = pplacer_taxonomy_dict.get(userleaf.taxon.label)
                 summary_list[12] = 'ANI/Placement'
@@ -1191,7 +1112,7 @@
 
         Returns
         -------
-        pdo
+        string
             Taxonomy string.
         """
 
