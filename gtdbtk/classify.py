--- conflicted
+++ resolved
@@ -139,12 +139,8 @@
             self.logger.error('There was an error determining the marker set.')
             raise GenomeMarkerSetUnknown
 
-<<<<<<< HEAD
-        os.system(cmd)
-=======
         pplacer = Pplacer()
         pplacer.run(self.cpus, 'WAG', pplacer_ref_pkg, pplacer_json_out, user_msa_file, pplacer_out, pplacer_mmap_file)
->>>>>>> de795d23
 
         # extract tree
         if marker_set_id == 'bac120':
