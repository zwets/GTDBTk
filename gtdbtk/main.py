--- conflicted
+++ resolved
@@ -153,22 +153,10 @@
 
         check_dir_exists(options.identify_dir)
         make_sure_path_exists(options.out_dir)
-<<<<<<< HEAD
- 
-        marker_set_id = self._marker_set_id(options.bac120_ms,
-                                            options.ar122_ms,
-                                            options.rps23_ms)
-        
-        markers = Markers(options.cpus)
-        markers.align(options.genome_dir,
-                        options.batchfile,
-                        options.identify_dir,
-                        marker_set_id,
-=======
+
 
         markers = Markers(options.cpus)
         markers.align(options.identify_dir,
->>>>>>> b788ed19
                         options.taxa_filter,
                         options.min_perc_aa,
                         options.custom_msa_filters,
