--- conflicted
+++ resolved
@@ -62,464 +62,6 @@
 
 
 def main():
-<<<<<<< HEAD
-    parser = argparse.ArgumentParser(
-        prog='gtdbtk', add_help=False, conflict_handler='resolve')
-    parser.add_argument('-f', '--force', action="store_true", default=False,
-                        help="overwrite existing files without prompting.")
-
-    subparsers = parser.add_subparsers(help="--", dest='subparser_name')
-
-    # de novo workflow
-    denovo_wf_parser = subparsers.add_parser('de_novo_wf', conflict_handler='resolve',
-                                             formatter_class=CustomHelpFormatter,
-                                             help='Infer de novo tree and decorate with GTDB taxonomy.')
-
-    mutual_genome_denovo_wf = denovo_wf_parser.add_argument_group(
-        'mutually exclusive required arguments')
-    mutex_group = mutual_genome_denovo_wf.add_mutually_exclusive_group(
-        required=True)
-    mutex_group.add_argument('--genome_dir',
-                             help="directory containing genome files in FASTA format")
-    mutex_group.add_argument('--batchfile',
-                             help="file describing genomes - tab separated in 2 columns (FASTA file, genome ID)")
-
-    mutual_ms_denovo_wf = denovo_wf_parser.add_argument_group(
-        'mutually exclusive required arguments')
-    mutex_group = mutual_ms_denovo_wf.add_mutually_exclusive_group(
-        required=True)
-    mutex_group.add_argument(
-        '--bacteria', action='store_true', help='process bacterial genomes')
-    mutex_group.add_argument(
-        '--archaea', action='store_true', help='process archaeal genomes')
-
-    required_denovo_wf = denovo_wf_parser.add_argument_group(
-        'required named arguments')
-    required_denovo_wf.add_argument('--outgroup_taxon', required=True,
-                                    help="taxon to use as outgroup (e.g., p__Patescibacteria or p__Altiarchaeota)")
-    required_denovo_wf.add_argument('--out_dir', required=True,
-                                    help="directory to output files")
-
-    optional_denovo_wf = denovo_wf_parser.add_argument_group(
-        'optional arguments')
-    optional_denovo_wf.add_argument('-x', '--extension', default='fna',
-                                    help='extension of files to process, gz = gzipped')
-
-    optional_denovo_wf.add_argument('--skip_gtdb_refs',
-                                    action="store_true",
-                                    help='do not include GTDB reference genomes in multiple sequence alignment')
-    optional_denovo_wf.add_argument('--taxa_filter',
-                                    help=('filter GTDB genomes to taxa (comma separated) within '
-                                          + 'specific taxonomic groups (e.g., d__Bacteria '
-                                          + 'or p__Proteobacteria, p__Actinobacteria)'))
-    optional_denovo_wf.add_argument('--min_perc_aa', type=float, default=10,
-                                    help='filter genomes with an insufficient percentage of AA in the MSA (inclusive bound)')
-    optional_denovo_wf.add_argument('--custom_msa_filters', action="store_true",
-                                    help=('perform custom filtering of MSA with cols_per_gene, min_consensus '
-                                          + 'max_consensus, and min_perc_taxa parameters instead of using canonical mask'))
-    optional_denovo_wf.add_argument('--cols_per_gene', type=int, default=42,
-                                    help='maximum number of columns to retain per gene')
-    optional_denovo_wf.add_argument('--min_consensus', type=float, default=25,
-                                    help='minimum percentage of the same amino acid required to retain column (inclusive bound)')
-    optional_denovo_wf.add_argument('--max_consensus', type=float, default=95,
-                                    help='maximum percentage of the same amino acid required to retain column (exclusive bound)')
-    optional_denovo_wf.add_argument('--min_perc_taxa', type=float, default=50,
-                                    help='minimum percentage of taxa required to retain column (inclusive bound)')
-    optional_denovo_wf.add_argument('--rnd_seed', type=int, default=None,
-                                    help='random seed to use for selecting columns')
-
-    optional_denovo_wf.add_argument('--prot_model', choices=['JTT', 'WAG', 'LG'],
-                                    help='protein substitution model for tree inference', default='WAG')
-    optional_denovo_wf.add_argument('--no_support', action="store_true",
-                                    help="do not compute local support values using the Shimodaira-Hasegawa test")
-    optional_denovo_wf.add_argument('--gamma', action="store_true",
-                                    help="rescale branch lengths to optimize the Gamma20 likelihood")
-
-    optional_denovo_wf.add_argument('--gtdbtk_classification_file',
-                                    help="file with GTDB-Tk classifications produced by the `classify` command")
-    optional_denovo_wf.add_argument('--custom_taxonomy_file',
-                                    help="file indicating custom taxonomy string for at least the genomes belonging to the outgroup")
-
-    optional_denovo_wf.add_argument('--prefix', default='gtdbtk',
-                                    help='desired prefix for output files')
-    optional_denovo_wf.add_argument('--cpus', default=1, type=int,
-                                    help='number of CPUs to use')
-    optional_denovo_wf.add_argument('--force', action='store_const', const=True, default=False,
-                                    help='continue processing if an error occurs on a single genome')
-    optional_denovo_wf.add_argument('--debug', action="store_true",
-                                    help='create intermediate files for debugging purposes')
-    optional_denovo_wf.add_argument('-h', '--help', action="help",
-                                    help="show help message")
-
-    # classify workflow
-    classify_wf_parser = subparsers.add_parser('classify_wf', conflict_handler='resolve',
-                                               formatter_class=CustomHelpFormatter,
-                                               help='Classify genomes by placement in GTDB reference tree.')
-
-    mutual_genome_classify_wf = classify_wf_parser.add_argument_group(
-        'mutually exclusive required arguments')
-    mutex_group = mutual_genome_classify_wf.add_mutually_exclusive_group(
-        required=True)
-    mutex_group.add_argument('--genome_dir',
-                             help="directory containing genome files in FASTA format")
-    mutex_group.add_argument('--batchfile',
-                             help="file describing genomes - tab separated in 3 columns (FASTA file, genome ID, translation table [optional])")
-
-    required_classify_wf = classify_wf_parser.add_argument_group(
-        'required named arguments')
-    required_classify_wf.add_argument('--out_dir', required=True,
-                                      help="directory to output files")
-
-    optional_classify_wf = classify_wf_parser.add_argument_group(
-        'optional arguments')
-    optional_classify_wf.add_argument('-x', '--extension', default='fna',
-                                      help='extension of files to process, gz = gzipped')
-    optional_classify_wf.add_argument('--min_perc_aa', type=float, default=10,
-                                      help='filter genomes with an insufficient percentage of AA in the MSA')
-    optional_classify_wf.add_argument('--prefix', required=False, default='gtdbtk',
-                                      help='desired prefix for output files')
-    optional_classify_wf.add_argument('--cpus', default=1, type=int,
-                                      help='number of CPUs to use')
-    optional_classify_wf.add_argument('--pplacer_cpus', type=int, default=None,
-                                      help='use PPLACER_CPUS during placement (default: CPUS)')
-    optional_classify_wf.add_argument('--force', action='store_const', const=True, default=False,
-                                      help='continue processing if an error occurs on a single genome')
-    optional_classify_wf.add_argument(
-        '--scratch_dir', help='Reduce memory usage by writing to disk (slower).')
-    optional_classify_wf.add_argument('-r', '--recalculate_red', action='store_true',
-                                      help='recalculate RED values based on the reference tree and all added user genomes')
-    optional_classify_wf.add_argument('-s', '--split_tree', action='store_true',
-                                      help='Use shards of the reference tree (for Bacteria only). reduce memory usage (slower).')
-    optional_classify_wf.add_argument('-d', '--debug', action="store_true",
-                                      help='create intermediate files for debugging purposes')
-    optional_classify_wf.add_argument('-h', '--help', action="help",
-                                      help="show help message")
-
-    # identify marker genes in genomes
-    identify_parser = subparsers.add_parser('identify', conflict_handler='resolve',
-                                            formatter_class=CustomHelpFormatter,
-                                            help='Identify marker genes in genome.')
-
-    mutex_identify = identify_parser.add_argument_group(
-        'mutually exclusive required arguments')
-    mutex_group = mutex_identify.add_mutually_exclusive_group(required=True)
-    mutex_group.add_argument('--genome_dir',
-                             help="directory containing genome files in FASTA format")
-    mutex_group.add_argument('--batchfile',
-                             help="file describing genomes - tab separated in 3 columns (FASTA file, genome ID, translation table [optional])")
-
-    required_identify = identify_parser.add_argument_group(
-        'required named arguments')
-    required_identify.add_argument('--out_dir', required=True,
-                                   help="directory to output files")
-
-    optional_identify = identify_parser.add_argument_group(
-        'optional arguments')
-    optional_identify.add_argument('-x', '--extension', default='fna',
-                                   help='extension of files to process, gz = gzipped')
-    optional_identify.add_argument('--prefix', default='gtdbtk',
-                                   help='desired prefix for output files')
-    optional_identify.add_argument('--cpus', default=1, type=int,
-                                   help='number of CPUs to use')
-    optional_identify.add_argument('--force', action='store_const', const=True, default=False,
-                                   help='continue processing if an error occurs on a single genome')
-    optional_identify.add_argument('-h', '--help', action="help",
-                                   help="show help message")
-
-    # create multiple sequence alignment
-    align_parser = subparsers.add_parser('align', conflict_handler='resolve',
-                                         formatter_class=CustomHelpFormatter,
-                                         help='Create multiple sequence alignment.', )
-
-    required_align = align_parser.add_argument_group(
-        'required named arguments')
-    required_align.add_argument('--identify_dir', required=True,
-                                help="output directory of 'identify' command")
-    required_align.add_argument('--out_dir', required=True,
-                                help='directory to output files')
-
-    optional_align = align_parser.add_argument_group('optional arguments')
-    optional_align.add_argument('--skip_gtdb_refs',
-                                action="store_true",
-                                help='do not include GTDB reference genomes in multiple sequence alignment')
-    optional_align.add_argument('--taxa_filter',
-                                help=('filter GTDB genomes to taxa (comma separated) within '
-                                      + 'specific taxonomic groups (e.g., d__Bacteria '
-                                      + 'or p__Proteobacteria, p__Actinobacteria)'))
-    optional_align.add_argument('--min_perc_aa', type=float, default=10,
-                                help='filter genomes with an insufficient percentage of AA in the MSA (inclusive bound)')
-
-    mutual_genome_align = align_parser.add_argument_group(
-        'mutually exclusive optional arguments')
-    mutex_align_group = mutual_genome_align.add_mutually_exclusive_group()
-    mutex_align_group.add_argument('--custom_msa_filters', action="store_true",
-                                   help=('perform custom filtering of MSA with cols_per_gene, min_consensus '
-                                         + 'max_consensus, and min_perc_taxa parameters instead of using canonical mask'))
-    mutex_align_group.add_argument('--skip_trimming', action="store_true", default=False,
-                                   help='skip trimming step and return the full MSAs')
-
-    optional_align.add_argument('--cols_per_gene', type=int, default=42,
-                                help='maximum number of columns to retain per gene')
-    optional_align.add_argument('--min_consensus', type=float, default=25,
-                                help='minimum percentage of the same amino acid required to retain column (inclusive bound)')
-    optional_align.add_argument('--max_consensus', type=float, default=95,
-                                help='maximum percentage of the same amino acid required to retain column (exclusive bound)')
-    optional_align.add_argument('--min_perc_taxa', type=float, default=50,
-                                help='minimum percentage of taxa required to retain column (inclusive bound)')
-    optional_align.add_argument('--rnd_seed', type=int, default=None,
-                                help='random seed to use for selecting columns')
-    optional_align.add_argument('--prefix', required=False, default='gtdbtk',
-                                help='desired prefix for output files')
-    optional_align.add_argument('--cpus', default=1, type=int,
-                                help='number of CPUs to use')
-    optional_align.add_argument('--debug', action="store_true",
-                                help='create intermediate files for debugging purposes')
-    optional_align.add_argument('-h', '--help', action="help",
-                                help="show help message")
-
-    # infer tree
-    infer_parser = subparsers.add_parser('infer', conflict_handler='resolve',
-                                         formatter_class=CustomHelpFormatter,
-                                         help='Infer tree from multiple sequence alignment.', )
-
-    required_infer = infer_parser.add_argument_group(
-        'required named arguments')
-    required_infer.add_argument('--msa_file', required=True,
-                                help="multiple sequence alignment in FASTA format")
-    required_infer.add_argument('--out_dir', required=True,
-                                help='directory to output files')
-
-    optional_infer = infer_parser.add_argument_group('optional arguments')
-    optional_infer.add_argument('--prot_model', choices=['JTT', 'WAG', 'LG'],
-                                help='protein substitution model for tree inference', default='WAG')
-    optional_infer.add_argument('--no_support', action="store_true",
-                                help="do not compute local support values using the Shimodaira-Hasegawa test")
-    optional_infer.add_argument('--gamma', action="store_true",
-                                help="rescale branch lengths to optimize the Gamma20 likelihood")
-    optional_infer.add_argument('--prefix', required=False, default='gtdbtk',
-                                help='desired prefix for output files')
-    optional_infer.add_argument('--cpus', default=1, type=int,
-                                help='number of CPUs to use')
-    optional_infer.add_argument('-h', '--help', action="help",
-                                help="show help message")
-
-    # classify genomes via placement with pplacer
-    classify_parser = subparsers.add_parser('classify', conflict_handler='resolve',
-                                            formatter_class=CustomHelpFormatter,
-                                            help='Determine taxonomic classification of genomes.', )
-
-    mutual_genome_classify = classify_parser.add_argument_group(
-        'mutually exclusive required arguments')
-    mutex_group = mutual_genome_classify.add_mutually_exclusive_group(
-        required=True)
-    mutex_group.add_argument('--genome_dir',
-                             help="directory containing genome files in FASTA format")
-    mutex_group.add_argument('--batchfile',
-                             help="file describing genomes - tab separated in 2 columns (FASTA file, genome ID)")
-
-    required_classify = classify_parser.add_argument_group(
-        'required named arguments')
-    required_classify.add_argument('--align_dir', required=True,
-                                   help="output directory of 'align' command")
-    required_classify.add_argument('--out_dir', required=True,
-                                   help='directory to output files')
-
-    optional_classify = classify_parser.add_argument_group(
-        'optional arguments')
-    optional_classify.add_argument('-x', '--extension', default='fna',
-                                   help='extension of files to process, gz = gzipped')
-    optional_classify.add_argument('--prefix', required=False, default='gtdbtk',
-                                   help='desired prefix for output files')
-    optional_classify.add_argument('--cpus', default=1, type=int,
-                                   help='number of CPUs to use')
-    optional_classify.add_argument('--pplacer_cpus', type=int, default=None,
-                                   help='use PPLACER_CPUS during placement (default: CPUS)')
-    optional_classify.add_argument(
-        '--scratch_dir', help='reduce memory usage by writing to disk (slower)')
-    optional_classify.add_argument('-s', '--split_tree', action='store_true',
-                                   help='Use shards of the reference tree (for Bacteria only). reduce memory usage (slower).')
-    optional_classify.add_argument('-r', '--recalculate_red', action='store_true',
-                                   help='recalculate RED values based on the reference tree and all added user genomes')
-
-    optional_classify.add_argument('--debug', action="store_true",
-                                   help='create intermediate files for debugging purposes')
-    optional_classify.add_argument('-h', '--help', action="help",
-                                   help="show help message")
-
-    # root tree using outgroup
-    root_parser = subparsers.add_parser('root', conflict_handler='resolve',
-                                        formatter_class=CustomHelpFormatter,
-                                        help='Root tree using an outgroup.', )
-
-    required_root = root_parser.add_argument_group('required named arguments')
-    required_root.add_argument('--input_tree', required=True,
-                               help="tree to root in Newick format")
-    required_root.add_argument('--outgroup_taxon', required=True,
-                               help="taxon to use as outgroup (e.g., p__Patescibacteria or p__Altiarchaeota)")
-    required_root.add_argument('--output_tree', required=True,
-                               help='output tree')
-
-    optional_root = root_parser.add_argument_group('optional arguments')
-    optional_root.add_argument('--gtdbtk_classification_file',
-                               help="file with GTDB-Tk classifications produced by the `classify` command")
-    optional_root.add_argument('--custom_taxonomy_file',
-                               help="file indicating custom taxonomy strings for user genomes, which should contain any genomes belonging to the outgroup")
-    optional_root.add_argument('-h', '--help', action="help",
-                               help="show help message")
-
-    # decorate tree
-    decorate_parser = subparsers.add_parser('decorate', conflict_handler='resolve',
-                                            formatter_class=CustomHelpFormatter,
-                                            help='Decorate tree with GTDB taxonomy.', )
-
-    required_decorate = decorate_parser.add_argument_group(
-        'required named arguments')
-    required_decorate.add_argument('--input_tree', required=True,
-                                   help="tree to root in Newick format")
-    required_decorate.add_argument('--output_tree', required=True,
-                                   help='output tree')
-
-    optional_decorate = decorate_parser.add_argument_group(
-        'optional arguments')
-    optional_decorate.add_argument('--gtdbtk_classification_file',
-                                   help="file with GTDB-Tk classifications produced by the `classify` command")
-    optional_decorate.add_argument('--custom_taxonomy_file',
-                                   help="file indicating custom taxonomy strings for user genomes")
-    optional_decorate.add_argument('-h', '--help', action="help",
-                                   help="show help message")
-
-    # establish taxonomic ranks of internal nodes using RED
-    infer_ranks_parser = subparsers.add_parser('infer_ranks', conflict_handler='resolve',
-                                               formatter_class=CustomHelpFormatter,
-                                               help='Establish taxonomic ranks of internal nodes using RED.', )
-
-    infer_ranks_req = infer_ranks_parser.add_argument_group(
-        'required named arguments')
-    infer_ranks_req.add_argument('--input_tree', required=True,
-                                 help="rooted input tree with labelled ingroup taxon")
-    infer_ranks_req.add_argument('--ingroup_taxon', required=True,
-                                 help="labelled ingroup taxon to use as root for establish RED values (e.g., c__Bacilli or f__Lactobacillaceae")
-    infer_ranks_req.add_argument('--output_tree', required=True,
-                                 help="output tree")
-
-    infer_ranks_opt = infer_ranks_parser.add_argument_group(
-        'optional arguments')
-    infer_ranks_opt.add_argument(
-        '-h', '--help', action="help", help="show help message")
-
-    # ani_rep
-    ani_rep_parser = subparsers.add_parser('ani_rep', conflict_handler='resolve',
-                                           formatter_class=CustomHelpFormatter,
-                                           help='Calculates ANI to GTDB representative genomes.', )
-
-    # ani_rep mutex required input genomes
-    ani_rep_mutex_genome = ani_rep_parser.add_argument_group(
-        'mutually exclusive required arguments')
-    ani_rep_mutex_in = ani_rep_mutex_genome.add_mutually_exclusive_group(
-        required=True)
-    ani_rep_mutex_in.add_argument('--genome_dir',
-                                  help="directory containing genome files in FASTA format")
-    ani_rep_mutex_in.add_argument('--batchfile',
-                                  help="file describing genomes - tab separated in 2 columns (FASTA file, genome ID)")
-
-    # ani_rep required arguments
-    ani_rep_req = ani_rep_parser.add_argument_group('required named arguments')
-    ani_rep_req.add_argument('--out_dir', required=True,
-                             help="directory to output files")
-
-    # ani_rep mash arguments
-    ani_rep_mash = ani_rep_parser.add_argument_group('optional Mash arguments')
-    ani_rep_mash.add_argument('--no_mash', action='store_const', const=True, default=False,
-                              help='skip pre-filtering using MASH')
-    ani_rep_mash.add_argument('--mash_k', default=16,
-                              type=int, help='k-mer size [1-32]')
-    ani_rep_mash.add_argument(
-        '--mash_s', default=5000, type=int, help='maximum number of non-redundant hashes')
-    ani_rep_mash.add_argument('--mash_d', default=0.1,
-                              type=float, help='maximum distance to keep [0-1]')
-    ani_rep_mash.add_argument('--mash_v', default=1.0,
-                              type=float, help='maximum p-value to keep [0-1]')
-
-    ani_rep_fastani_opt = ani_rep_parser.add_argument_group(
-        'optional FastANI arguments')
-    ani_rep_fastani_opt.add_argument('--min_af', default=AF_THRESHOLD, type=float,
-                                     help='alignment fraction to consider closest genome')
-
-    # ani_rep optional arguments
-    ani_rep_opt = ani_rep_parser.add_argument_group('optional arguments')
-
-    ani_rep_opt.add_argument('-x', '--extension', default='fna',
-                             help='extension of files to process, gz = gzipped')
-    ani_rep_opt.add_argument('--prefix', default='gtdbtk',
-                             help='desired prefix for output files')
-    ani_rep_opt.add_argument(
-        '--cpus', default=1, type=int, help='number of CPUs to use')
-    ani_rep_opt.add_argument(
-        '-h', '--help', action="help", help="show help message")
-
-    # test
-    test_parser = subparsers.add_parser('test', conflict_handler='resolve',
-                                        formatter_class=CustomHelpFormatter,
-                                        help='Test the classify_wf pipeline with 3 archaeal genomes.')
-    required_test = test_parser.add_argument_group('required named arguments')
-    required_test.add_argument('--out_dir', required=True,
-                               help='directory to output files')
-    optional_test = test_parser.add_argument_group('optional arguments')
-    optional_test.add_argument('--cpus', default=1, type=int,
-                               help='number of CPUs to use')
-    optional_test.add_argument('-h', '--help', action="help",
-                               help="show help message")
-
-    # trim MSA
-    msa_parser = subparsers.add_parser('trim_msa', conflict_handler='resolve',
-                                       formatter_class=CustomHelpFormatter,
-                                       help='Trim an untrimmed MSA file based on a mask.', )
-
-    required_msa = msa_parser.add_argument_group('required named arguments')
-    required_msa.add_argument('--untrimmed_msa', required=True,
-                              help="untrimmed MSA file")
-    required_msa.add_argument('--output', required=True,
-                              help='output file')
-    mutual_trim_msa = msa_parser.add_argument_group(
-        'mutually exclusive required arguments')
-    mutex_msa_group = mutual_trim_msa.add_mutually_exclusive_group(
-        required=True)
-    mutex_msa_group.add_argument('--mask_file',
-                                 help="mask file to use for trimming the MSA")
-    mutex_msa_group.add_argument('--reference_mask',
-                                 choices=['arc', 'bac'],
-                                 help="reference mask already present in GTDB-Tk")
-
-    optional_msa = msa_parser.add_argument_group('optional arguments')
-    optional_msa.add_argument('-h', '--help', action="help",
-                              help="show help message")
-
-    # export msa
-    export_msa_parser = subparsers.add_parser('export_msa', conflict_handler='resolve',
-                                              formatter_class=CustomHelpFormatter,
-                                              help='Export the untrimmed archaeal or bacterial MSA file.', )
-    required_export_msa = export_msa_parser.add_argument_group(
-        'required named arguments')
-    required_export_msa.add_argument('--domain', required=True, choices=['arc', 'bac'],
-                                     help="select domain to download")
-    required_export_msa.add_argument('--output', required=True,
-                                     help='output file')
-    optional_export_msa = export_msa_parser.add_argument_group(
-        'optional arguments')
-    optional_export_msa.add_argument('-h', '--help', action="help",
-                                     help="show help message")
-
-    # verify install
-    check_install_parser = subparsers.add_parser('check_install', conflict_handler='resolve',
-                                                 formatter_class=CustomHelpFormatter,
-                                                 help='Verify if all gtdb data files are present to run GTDB-Tk.', )
-    optional_check_install = check_install_parser.add_argument_group(
-        'optional arguments')
-    optional_check_install.add_argument('-h', '--help', action="help",
-                                        help="show help message")
-
-=======
->>>>>>> 48d23157
     # -------------------------------------------------
     # get and check options
     args = None
@@ -562,8 +104,7 @@
     except GTDBTkExit as e:
         if len(str(e)) > 0:
             logger.error('{}'.format(e))
-        logger.error(
-            'Controlled exit resulting from an unrecoverable error or warning.')
+        logger.error('Controlled exit resulting from an unrecoverable error or warning.')
         sys.exit(1)
     except (GTDBTkException, BioLibError) as e:
         msg = 'Controlled exit resulting from an unrecoverable error or warning.\n\n'
