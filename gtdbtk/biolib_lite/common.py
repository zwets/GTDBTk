--- conflicted
+++ resolved
@@ -111,15 +111,6 @@
     -------
     bool
         True if the path exists.
-<<<<<<< HEAD
-
-    Raises
-    ------
-    BioLibIOException
-        If an error was encountered while creating the directory.
-    """
-=======
->>>>>>> 07017ee2
 
     Raises
     ------
