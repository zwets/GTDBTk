--- conflicted
+++ resolved
@@ -146,15 +146,6 @@
             if t is None:
                 break
 
-<<<<<<< HEAD
-            processedItems += 1
-            statusStr = '==> Finished processing %d of %d (%.1f%%) genomes.' % (processedItems,
-                                                                                numDataItems,
-                                                                                float(processedItems) * 100 / numDataItems)
-            sys.stdout.write('\r%s' % statusStr)
-            sys.stdout.flush()
-
-=======
             exit_code, genome_id, stdout, stderr = t
 
             if exit_code != 0:
@@ -173,9 +164,8 @@
                                                                                     numDataItems,
                                                                                     float(
                                                                                         processedItems) * 100 / numDataItems)
-                sys.stdout.write('%s\r' % statusStr)
+                sys.stdout.write('\r%s' % statusStr)
                 sys.stdout.flush()
->>>>>>> f78c6037
         sys.stdout.write('\n')
 
     def run(self, gene_files):
