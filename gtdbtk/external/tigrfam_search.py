--- conflicted
+++ resolved
@@ -21,11 +21,8 @@
 import subprocess
 import sys
 
-<<<<<<< HEAD
 from gtdbtk.exceptions import GTDBTkExit
-=======
 from gtdbtk.biolib_lite.common import make_sure_path_exists
->>>>>>> af5688ed
 from gtdbtk.tools import sha256, file_has_checksum
 
 
@@ -115,9 +112,9 @@
 
             # Process this genome
             else:
-<<<<<<< HEAD
-                hmmsearch_out = os.path.join(self.output_dir, genome_id, filename.replace(self.protein_file_suffix,
-                                                                                          '_tigrfam.out'))
+                genome_dir = os.path.join(self.output_dir, genome_id)
+                hmmsearch_out = os.path.join(genome_dir, '{}_tigrfam.out'.format(genome_id))
+                make_sure_path_exists(genome_dir)
 
                 args = ['hmmsearch', '-o', hmmsearch_out, '--tblout',
                         output_hit_file, '--noali', '--notextw', '--cut_nc',
@@ -129,17 +126,6 @@
                 if proc.returncode != 0:
                     queueOut.put((proc.returncode, genome_id, proc_out, proc_err))
                     sys.exit(proc.returncode)
-=======
-                genome_dir = os.path.join(self.output_dir, genome_id)
-                hmmsearch_out = os.path.join(genome_dir, '{}_tigrfam.out'.format(genome_id))
-                make_sure_path_exists(genome_dir)
-                cmd = 'hmmsearch -o %s --tblout %s --noali --notextw --cut_nc --cpu %d %s %s' % (hmmsearch_out,
-                                                                                                 output_hit_file,
-                                                                                                 self.cpus_per_genome,
-                                                                                                 self.tigrfam_hmms,
-                                                                                                 gene_file)
-                os.system(cmd)
->>>>>>> af5688ed
 
                 # calculate checksum
                 checksum = sha256(output_hit_file)
@@ -182,7 +168,6 @@
                 sys.stdout.flush()
         sys.stdout.write('\n')
 
-
     def run(self, gene_files):
         """Annotate genes with TIGRFAM HMMs.
 
