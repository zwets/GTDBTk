--- conflicted
+++ resolved
@@ -1,498 +1,248 @@
-<<<<<<< HEAD
-#!/usr/bin/env python
-
-###############################################################################
-#                                                                             #
-#    This program is free software: you can redistribute it and/or modify     #
-#    it under the terms of the GNU General Public License as published by     #
-#    the Free Software Foundation, either version 3 of the License, or        #
-#    (at your option) any later version.                                      #
-#                                                                             #
-#    This program is distributed in the hope that it will be useful,          #
-#    but WITHOUT ANY WARRANTY; without even the implied warranty of           #
-#    MERCHANTABILITY or FITNESS FOR A PARTICULAR PURPOSE.  See the            #
-#    GNU General Public License for more details.                             #
-#                                                                             #
-#    You should have received a copy of the GNU General Public License        #
-#    along with this program. If not, see <http://www.gnu.org/licenses/>.     #
-#                                                                             #
-###############################################################################
-
-__prog_name__ = 'verify_official_package.py'
-__prog_desc__ = 'Verify if all the files are properly formatted for an official release and archive the folder.'
-
-__author__ = 'Pierre Chaumeil'
-__copyright__ = 'Copyright 2019'
-__credits__ = ['Pierre Chaumeil']
-__license__ = 'GPL3'
-__version__ = '0.0.1'
-__maintainer__ = 'Pierre Chaumeil'
-__email__ = 'p.chaumeil@uq.edu.au'
-__status__ = 'Development'
-
-import sys
-import argparse
-from biolib.seq_io import read_fasta
-import glob
-import os
-import dendropy
-import tarfile
-import copy
-
-
-class PackageChecker(object):
-    def __init__(self, pack_dir):
-        """Initialization."""
-        self.pack_dir = pack_dir
-        self.list_dirsinpackage = [
-            'fastani', 'markers', 'masks', 'metadata', 'msa', 'pplacer', 'radii', 'taxonomy']
-
-    def run(self, outf):
-
-        # Check if all directories are here
-        actual_dirs = os.listdir(self.pack_dir)
-        if len(actual_dirs) != len(self.list_dirsinpackage):
-            print 'ERROR:'
-        if len(set(actual_dirs) & set(self.list_dirsinpackage)) != len(self.list_dirsinpackage):
-            print 'ERROR:'
-
-        with open(os.path.join(self.pack_dir, 'metadata', 'metadata.txt')) as metafile:
-            for line in metafile:
-                if line.startswith('VERSION_DATA'):
-                    version = line.strip().split('=')[1]
-
-        # List genomes in fastani folder
-        list_genomes = [os.path.basename(x) for x in glob.glob(os.path.join(
-            self.pack_dir, 'fastani', 'database/*.gz'))]
-        list_genomes = [x.replace('_genomic.fna.gz', '').replace('GCA_', 'GB_GCA_').replace('GCF_', 'RS_GCF_') for x in list_genomes]
-
-        # Archaeal genome MSA is untrimmed
-        ar_msa_file = glob.glob(os.path.join(
-            self.pack_dir, 'msa/*ar122.faa'))[0]
-        ar_msa = read_fasta(ar_msa_file)
-        first_seq = ar_msa.get(ar_msa.keys()[0])
-        if len(first_seq) != 32675:
-            print 'ERROR: len(first_seq) != 32675'
-
-        # Bacterial genome MSA is untrimmed
-        bac_msa_file = glob.glob(os.path.join(
-            self.pack_dir, 'msa/*bac120.faa'))[0]
-        bac_msa = read_fasta(bac_msa_file)
-        first_seq = bac_msa.get(bac_msa.keys()[0])
-        if len(first_seq) != 41155:
-            print 'ERROR: len(first_seq) != 41155'
-
-        # Bacterial MASK is same length as the untrimmed bacterial genomes
-        bac_mask_file = glob.glob(os.path.join(
-            self.pack_dir, 'masks/*bac120.mask'))[0]
-        bac_mask = ''
-        with open(bac_mask_file) as bmf:
-            bac_mask = bmf.readline()
-        if len(bac_mask) != 41155:
-            print 'ERROR: len(bac_mask) != 41155'
-
-        # Archaeal MASK is same length as the untrimmed archaeal genomes
-        ar_mask_file = glob.glob(os.path.join(
-            self.pack_dir, 'masks/*ar122.mask'))[0]
-        ar_mask = ''
-        with open(ar_mask_file) as amf:
-            ar_mask = amf.readline()
-        if len(ar_mask) != 32675:
-            print 'ERROR: len(ar_mask) != 32675'
-
-        # Archaeal Pplacer MSA should have the same number of genomes as the
-        # Archaeal untrimmed MSA
-        ar_pplacer_msa_file = glob.glob(os.path.join(
-            self.pack_dir, 'pplacer', 'gtdb_' + version + '_ar122.refpkg', 'ar122_msa_r89.faa'))[0]
-        ar_pplacer_msa = read_fasta(ar_pplacer_msa_file)
-        if len(ar_pplacer_msa) != len(ar_msa):
-            print 'ERROR: len(ar_pplacer_msa) != len(ar_msa)'
-            print 'len(ar_pplacer_msa): {}'.format(len(ar_pplacer_msa))
-            print 'len(ar_msa): {}'.format(len(ar_msa))
-            print 'difference genomes: {}'.format(list(set(ar_msa.keys()).difference(ar_pplacer_msa.keys())))
-        first_seq = ar_pplacer_msa.get(ar_pplacer_msa.keys()[0])
-        # Archaeal Pplacer MSA should have the same length as the Archaeal mask
-        if len(first_seq) != len([a for a in ar_mask if a == '1']):
-            print 'ERROR: len(first_seq) != len([a for a in ar_mask if a ==1])'
-            print 'len(first_seq): {}'.format(len(first_seq))
-            print 'len([a for a in ar_mask if a ==1]): {}'.format(len([a for a in ar_mask if a == '1']))
-
-        # Bacterial Pplacer MSA should have the same number of genomes as the
-        # Bacterial untrimmed MSA
-        bac_pplacer_msa_file = os.path.join(
-            self.pack_dir, 'pplacer', 'gtdb_' + version + '_bac120.refpkg', 'bac120_msa_r89.faa')
-        bac_pplacer_msa = read_fasta(bac_pplacer_msa_file)
-        if len(bac_pplacer_msa) != len(bac_msa):
-            print 'ERROR: len(bac_pplacer_msa) != len(bac_msa)'
-            print 'len(bac_pplacer_msa): {}'.format(len(bac_pplacer_msa))
-            print 'len(bac_msa): {}'.format(len(bac_msa))
-            print 'difference genomes: {}'.format(list(set(bac_msa.keys()).difference(bac_pplacer_msa.keys())))
-        first_seq = bac_pplacer_msa.get(bac_pplacer_msa.keys()[0])
-        # Bacterial Pplacer MSA should have the same length as the Bacterial
-        # mask
-        if len(first_seq) != len([a for a in bac_mask if a == '1']):
-            print 'ERROR: len(first_seq) != len([a for a in bac_mask if a ==1])'
-            print 'len(first_seq): {}'.format(len(first_seq))
-            print 'len([a for a in bac_mask if a ==1]): {}'.format(len([a for a in bac_mask if a == '1']))
-
-        # Archaeal Tree should have the same number of leaves than nomber of
-        # genomes in the MSA
-        arc_tree = dendropy.Tree.get_from_path(os.path.join(
-            self.pack_dir, 'pplacer', 'gtdb_' + version + '_ar122.refpkg', 'ar122_' + version + '_unroot.pplacer.tree'),
-            schema='newick',
-            rooting='force-rooted',
-            preserve_underscores=True)
-        list_leaves = arc_tree.leaf_nodes()
-        if len(list_leaves) != len(ar_pplacer_msa):
-            print 'ERROR: len(list_leaves) != len(ar_pplacer_msa)'
-            print 'len(list_leaves): {}'.format(len(list_leaves))
-            print 'len(ar_pplacer_msa): {}'.format(len(ar_pplacer_msa))
-
-
-        # Bacterial Tree should have the same number of leaves than nomber of
-        # genomes in the MSA
-        bac_tree = dendropy.Tree.get_from_path(os.path.join(
-            self.pack_dir, 'pplacer', 'gtdb_' + version + '_bac120.refpkg', 'bac120_' + version + '_unroot.pplacer.tree'),
-            schema='newick',
-            rooting='force-rooted',
-            preserve_underscores=True)
-        list_leaves = bac_tree.leaf_nodes()
-        if len(list_leaves) != len(bac_pplacer_msa):
-            print 'ERROR: len(list_leaves) != len(bac_pplacer_msa)'
-            print 'len(list_leaves): {}'.format(len(list_leaves))
-            print 'len(bac_pplacer_msa): {}'.format(len(bac_pplacer_msa))
-
-        # Taxonomy file should have as many genomes as bac120 and ar122 MSA
-        # combined
-        tax_file = os.path.join(
-            self.pack_dir, 'taxonomy', 'gtdb_taxonomy.tsv')
-        tax_dict = {}
-        with open(tax_file) as tf:
-            for line in tf:
-                infos = line.strip().split('\t')
-                tax_dict[infos[0]] = infos[1]
-        if len(tax_dict) != (len(ar_msa) + len(bac_msa)):
-            print 'ERROR: len(tax_dict) != (len(ar_msa) + len(bac_msa))'
-            print 'len(tax_dict): {}'.format(len(tax_dict))
-            print 'len(ar_msa) + len(bac_msa): {}'.format(len(ar_msa) + len(bac_msa))
-
-        # Radii file should have as many genomes as bac120 and ar122 MSA
-        # combined
-        radii_file = os.path.join(
-            self.pack_dir, 'radii', 'gtdb_radii.tsv')
-        radii_dict = {}
-        with open(radii_file) as rf:
-            for line in rf:
-                infos = line.strip().split('\t')
-                radii_dict[infos[1]] = infos[2]
-        if len(radii_dict) != (len(ar_msa) + len(bac_msa)):
-            print 'ERROR: len(radii_dict) != (len(ar_msa) + len(bac_msa))'
-            print 'len(radii_dict): {}'.format(len(radii_dict))
-            print 'len(ar_msa) + len(bac_msa): {}'.format(len(ar_msa) + len(bac_msa))
-        if len(set(radii_dict.keys()).symmetric_difference(tax_dict.keys())) != 0:
-            print 'ERROR: len(set(radii_dict.keys()).symmetric_difference(tax_dict.keys()))'
-            print 'set(radii_dict.keys()).symmetric_difference(tax_dict.keys()): {}'.format(set(radii_dict.keys()).symmetric_difference(tax_dict.keys()))
-
-        if len(list_genomes) != len(radii_dict):
-            print 'ERROR: len(list_genomes) != len(radii_dict)'
-            print 'Missing genomes {}'.format(set(list_genomes) ^ set(radii_dict.keys()))
-            print 'len(list_genomes): {}'.format(len(list_genomes))
-            print 'len(radii_dict): {}'.format(len(radii_dict))
-
-        print '\n\nVERSION: {}'.format(version)
-        print 'Length trimmed bac120 MSA: {}'.format(len(bac_pplacer_msa.get(bac_pplacer_msa.keys()[0])))
-        print 'Length trimmed ar122 MSA: {}'.format(len(ar_pplacer_msa.get(ar_pplacer_msa.keys()[0])))
-        print ''
-        print 'Number of genomes in fastani/database: {}'.format(len(list_genomes))
-        print 'Number of genomes in radii file: {}'.format(len(radii_dict))
-        print 'Number of genomes in taxonomy file: {}'.format(len(tax_dict))
-
-        print 'Would you like to archive the folder? '
-        # raw_input returns the empty string for "enter"
-
-        yes = {'yes', 'y', 'yep', ''}
-        no = {'no', 'n'}
-
-        final_choice = False
-        choice = raw_input().lower()
-        if choice in yes:
-            with tarfile.open(outf, "w:gz") as tar:
-                packdir = copy.copy(self.pack_dir)
-                if packdir.endswith('/'):
-                    packdir = packdir[:-1]
-                tar.add(self.pack_dir, arcname=os.path.basename(packdir))
-        elif choice in no:
-            return False
-        else:
-            sys.stdout.write("Please respond with 'yes' or 'no'")
-
-
-if __name__ == '__main__':
-    print __prog_name__ + ' v' + __version__ + ': ' + __prog_desc__
-    print '  by ' + __author__ + ' (' + __email__ + ')' + '\n'
-
-    parser = argparse.ArgumentParser(
-        formatter_class=argparse.ArgumentDefaultsHelpFormatter)
-    parser.add_argument('--package_directory',
-                        help='Directory where the unarchived package is located.')
-    parser.add_argument(
-        '--output_file', help='File name similar to gtdbtk.r86_v3_data.tar.gz .')
-    args = parser.parse_args()
-
-    try:
-        package_checker = PackageChecker(args.package_directory)
-        package_checker.run(args.output_file)
-    except SystemExit:
-        print "\nControlled exit resulting from an unrecoverable error or warning."
-    except:
-        print "\nUnexpected error:", sys.exc_info()[0]
-        raise
-=======
-#!/usr/bin/env python
-
-###############################################################################
-#                                                                             #
-#    This program is free software: you can redistribute it and/or modify     #
-#    it under the terms of the GNU General Public License as published by     #
-#    the Free Software Foundation, either version 3 of the License, or        #
-#    (at your option) any later version.                                      #
-#                                                                             #
-#    This program is distributed in the hope that it will be useful,          #
-#    but WITHOUT ANY WARRANTY; without even the implied warranty of           #
-#    MERCHANTABILITY or FITNESS FOR A PARTICULAR PURPOSE.  See the            #
-#    GNU General Public License for more details.                             #
-#                                                                             #
-#    You should have received a copy of the GNU General Public License        #
-#    along with this program. If not, see <http://www.gnu.org/licenses/>.     #
-#                                                                             #
-###############################################################################
-
-from __future__ import print_function
-
-__prog_name__ = 'verify_official_package.py'
-__prog_desc__ = 'Verify if all the files are properly formatted for an official release and archive the folder.'
-
-__author__ = 'Pierre Chaumeil'
-__copyright__ = 'Copyright 2019'
-__credits__ = ['Pierre Chaumeil']
-__license__ = 'GPL3'
-__version__ = '0.0.1'
-__maintainer__ = 'Pierre Chaumeil'
-__email__ = 'p.chaumeil@uq.edu.au'
-__status__ = 'Development'
-
-import sys
-import argparse
-from biolib.seq_io import read_fasta
-import glob
-import os
-import dendropy
-import tarfile
-import copy
-
-
-class PackageChecker(object):
-    def __init__(self, pack_dir):
-        """Initialization."""
-        self.pack_dir = pack_dir
-        self.list_dirsinpackage = [
-            'fastani', 'markers', 'masks', 'metadata', 'msa', 'pplacer', 'radii', 'taxonomy']
-
-    def run(self, outf):
-
-        # Check if all directories are here
-        actual_dirs = os.listdir(self.pack_dir)
-        if len(actual_dirs) != len(self.list_dirsinpackage):
-            print('ERROR:')
-        if len(set(actual_dirs) & set(self.list_dirsinpackage)) != len(self.list_dirsinpackage):
-            print('ERROR:')
-
-        with open(os.path.join(self.pack_dir, 'metadata', 'metadata.txt')) as metafile:
-            for line in metafile:
-                if line.startswith('VERSION_DATA'):
-                    version = line.strip().split('=')[1]
-
-        # List genomes in fastani folder
-        list_genomes = glob.glob(os.path.join(
-            self.pack_dir, 'fastani', 'database/*.gz'))
-
-        # Archaeal genome MSA is untrimmed
-        ar_msa_file = glob.glob(os.path.join(
-            self.pack_dir, 'msa/*ar122.faa'))[0]
-        ar_msa = read_fasta(ar_msa_file)
-        first_seq = ar_msa.get(ar_msa.keys()[0])
-        if len(first_seq) != 32675:
-            print('ERROR: len(first_seq) != 32675')
-
-        # Bacterial genome MSA is untrimmed
-        bac_msa_file = glob.glob(os.path.join(
-            self.pack_dir, 'msa/*bac120.faa'))[0]
-        bac_msa = read_fasta(bac_msa_file)
-        first_seq = bac_msa.get(bac_msa.keys()[0])
-        if len(first_seq) != 41155:
-            print('ERROR: len(first_seq) != 41155')
-
-        # Bacterial MASK is same length as the untrimmed bacterial genomes
-        bac_mask_file = glob.glob(os.path.join(
-            self.pack_dir, 'masks/*bac120.mask'))[0]
-        bac_mask = ''
-        with open(bac_mask_file) as bmf:
-            bac_mask = bmf.readline()
-        if len(bac_mask) != 41155:
-            print('ERROR: len(bac_mask) != 41155')
-
-        # Archaeal MASK is same length as the untrimmed archaeal genomes
-        ar_mask_file = glob.glob(os.path.join(
-            self.pack_dir, 'masks/*ar122.mask'))[0]
-        ar_mask = ''
-        with open(ar_mask_file) as amf:
-            ar_mask = amf.readline()
-        if len(ar_mask) != 32675:
-            print('ERROR: len(ar_mask) != 32675')
-
-        # Archaeal Pplacer MSA should have the same number of genomes as the
-        # Archaeal untrimmed MSA
-        ar_pplacer_msa_file = glob.glob(os.path.join(
-            self.pack_dir, 'pplacer', 'gtdb_' + version + '_ar122.refpkg', 'trimmed_msa_ar122.faa'))[0]
-        ar_pplacer_msa = read_fasta(ar_pplacer_msa_file)
-        if len(ar_pplacer_msa) != len(ar_msa):
-            print('ERROR: len(ar_pplacer_msa) != len(ar_msa)')
-            print('len(ar_pplacer_msa): {}'.format(len(ar_pplacer_msa)))
-            print('len(ar_msa): {}'.format(len(ar_msa)))
-            print('difference genomes: {}'.format(list(set(ar_msa.keys()).difference(ar_pplacer_msa.keys()))))
-        first_seq = ar_pplacer_msa.get(ar_pplacer_msa.keys()[0])
-        # Archaeal Pplacer MSA should have the same length as the Archaeal mask
-        if len(first_seq) != len([a for a in ar_mask if a == '1']):
-            print('ERROR: len(first_seq) != len([a for a in ar_mask if a ==1])')
-            print('len(first_seq): {}'.format(len(first_seq)))
-            print('len([a for a in ar_mask if a ==1]): {}'.format(len([a for a in ar_mask if a == '1'])))
-
-        # Bacterial Pplacer MSA should have the same number of genomes as the
-        # Bacterial untrimmed MSA
-        bac_pplacer_msa_file = os.path.join(
-            self.pack_dir, 'pplacer', 'gtdb_' + version + '_bac120.refpkg', 'trimmed_msa_bac120.faa')
-        bac_pplacer_msa = read_fasta(bac_pplacer_msa_file)
-        if len(bac_pplacer_msa) != len(bac_msa):
-            print('ERROR: len(bac_pplacer_msa) != len(bac_msa)')
-            print('len(bac_pplacer_msa): {}'.format(len(bac_pplacer_msa)))
-            print('len(bac_msa): {}'.format(len(bac_msa)))
-            print('difference genomes: {}'.format(list(set(bac_msa.keys()).difference(bac_pplacer_msa.keys()))))
-        first_seq = bac_pplacer_msa.get(bac_pplacer_msa.keys()[0])
-        # Bacterial Pplacer MSA should have the same length as the Bacterial
-        # mask
-        if len(first_seq) != len([a for a in bac_mask if a == '1']):
-            print('ERROR: len(first_seq) != len([a for a in bac_mask if a ==1])')
-            print('len(first_seq): {}'.format(len(first_seq)))
-            print('len([a for a in bac_mask if a ==1]): {}'.format(len([a for a in bac_mask if a == '1'])))
-
-        # Archaeal Tree should have the same number of leaves than nomber of
-        # genomes in the MSA
-        arc_tree = dendropy.Tree.get_from_path(os.path.join(
-            self.pack_dir, 'pplacer', 'gtdb_' + version + '_ar122.refpkg', 'ar122_' + version + '.tree'),
-            schema='newick',
-            rooting='force-rooted',
-            preserve_underscores=True)
-        list_leaves = arc_tree.leaf_nodes()
-        if len(list_leaves) != len(ar_pplacer_msa):
-            print('ERROR: len(list_leaves) != len(ar_pplacer_msa)')
-            print('len(list_leaves): {}'.format(len(list_leaves)))
-            print('len(ar_pplacer_msa): {}'.format(len(ar_pplacer_msa)))
-
-        # Bacterial Tree should have the same number of leaves than nomber of
-        # genomes in the MSA
-        bac_tree = dendropy.Tree.get_from_path(os.path.join(
-            self.pack_dir, 'pplacer', 'gtdb_' + version + '_bac120.refpkg', 'bac120_' + version + '.tree'),
-            schema='newick',
-            rooting='force-rooted',
-            preserve_underscores=True)
-        list_leaves = bac_tree.leaf_nodes()
-        if len(list_leaves) != len(bac_pplacer_msa):
-            print('ERROR: len(list_leaves) != len(bac_pplacer_msa)')
-            print('len(list_leaves): {}'.format(len(list_leaves)))
-            print('len(bac_pplacer_msa): {}'.format(len(bac_pplacer_msa)))
-
-        # Taxonomy file should have as many genomes as bac120 and ar122 MSA
-        # combined
-        tax_file = os.path.join(
-            self.pack_dir, 'taxonomy', 'gtdb_taxonomy.tsv')
-        tax_dict = {}
-        with open(tax_file) as tf:
-            for line in tf:
-                infos = line.strip().split('\t')
-                tax_dict[infos[0]] = infos[1]
-        if len(tax_dict) != (len(ar_msa) + len(bac_msa)):
-            print('ERROR: len(tax_dict) != (len(ar_msa) + len(bac_msa))')
-            print('len(tax_dict): {}'.format(len(tax_dict)))
-            print('len(ar_msa) + len(bac_msa): {}'.format(len(ar_msa) + len(bac_msa)))
-
-        # Radii file should have as many genomes as bac120 and ar122 MSA
-        # combined
-        radii_file = os.path.join(
-            self.pack_dir, 'radii', 'gtdb_radii.tsv')
-        radii_dict = {}
-        with open(radii_file) as rf:
-            for line in rf:
-                infos = line.strip().split('\t')
-                radii_dict[infos[1]] = infos[2]
-        if len(radii_dict) != (len(ar_msa) + len(bac_msa)):
-            print('ERROR: len(radii_dict) != (len(ar_msa) + len(bac_msa))')
-            print('len(radii_dict): {}'.format(len(radii_dict)))
-            print('len(ar_msa) + len(bac_msa): {}'.format(len(ar_msa) + len(bac_msa)))
-        if len(set(radii_dict.keys()).symmetric_difference(tax_dict.keys())) != 0:
-            print('ERROR: len(set(radii_dict.keys()).symmetric_difference(tax_dict.keys()))')
-            print('set(radii_dict.keys()).symmetric_difference(tax_dict.keys()): {}'.format(set(radii_dict.keys()).symmetric_difference(tax_dict.keys())))
-
-        if len(list_genomes) != len(radii_dict):
-            print('ERROR: len(list_genomes) != len(radii_dict)')
-            print('len(list_genomes): {}'.format(len(list_genomes)))
-            print('len(radii_dict): {}'.format(len(radii_dict)))
-
-        print('\n\nVERSION: {}'.format(version))
-        print('Length trimmed bac120 MSA: {}'.format(len(bac_pplacer_msa.get(bac_pplacer_msa.keys()[0]))))
-        print('Length trimmed ar122 MSA: {}'.format(len(ar_pplacer_msa.get(ar_pplacer_msa.keys()[0]))))
-        print('')
-        print('Number of genomes in fastani/database: {}'.format(len(list_genomes)))
-        print('Number of genomes in radii file: {}'.format(len(radii_dict)))
-        print('Number of genomes in taxonomy file: {}'.format(len(tax_dict)))
-
-        print('Would you like to archive the folder? ')
-        # raw_input returns the empty string for "enter"
-
-        yes = {'yes', 'y', 'yep', ''}
-        no = {'no', 'n'}
-
-        final_choice = False
-        choice = raw_input().lower()
-        if choice in yes:
-            with tarfile.open(outf, "w:gz") as tar:
-                packdir = copy.copy(self.pack_dir)
-                if packdir.endswith('/'):
-                    packdir = packdir[:-1]
-                tar.add(self.pack_dir, arcname=os.path.basename(packdir))
-        elif choice in no:
-            return False
-        else:
-            sys.stdout.write("Please respond with 'yes' or 'no'")
-
-
-if __name__ == '__main__':
-    print(__prog_name__ + ' v' + __version__ + ': ' + __prog_desc__)
-    print('  by ' + __author__ + ' (' + __email__ + ')' + '\n')
-
-    parser = argparse.ArgumentParser(
-        formatter_class=argparse.ArgumentDefaultsHelpFormatter)
-    parser.add_argument('--package_directory',
-                        help='Directory where the unarchived package is located.')
-    parser.add_argument(
-        '--output_file', help='File name similar to gtdbtk.r86_v3_data.tar.gz .')
-    args = parser.parse_args()
-
-    try:
-        package_checker = PackageChecker(args.package_directory)
-        package_checker.run(args.output_file)
-    except SystemExit:
-        print("\nControlled exit resulting from an unrecoverable error or warning.")
-    except:
-        print("\nUnexpected error:", sys.exc_info()[0])
-        raise
->>>>>>> 58253d54
+#!/usr/bin/env python
+
+###############################################################################
+#                                                                             #
+#    This program is free software: you can redistribute it and/or modify     #
+#    it under the terms of the GNU General Public License as published by     #
+#    the Free Software Foundation, either version 3 of the License, or        #
+#    (at your option) any later version.                                      #
+#                                                                             #
+#    This program is distributed in the hope that it will be useful,          #
+#    but WITHOUT ANY WARRANTY; without even the implied warranty of           #
+#    MERCHANTABILITY or FITNESS FOR A PARTICULAR PURPOSE.  See the            #
+#    GNU General Public License for more details.                             #
+#                                                                             #
+#    You should have received a copy of the GNU General Public License        #
+#    along with this program. If not, see <http://www.gnu.org/licenses/>.     #
+#                                                                             #
+###############################################################################
+
+__prog_name__ = 'verify_official_package.py'
+__prog_desc__ = 'Verify if all the files are properly formatted for an official release and archive the folder.'
+
+__author__ = 'Pierre Chaumeil'
+__copyright__ = 'Copyright 2019'
+__credits__ = ['Pierre Chaumeil']
+__license__ = 'GPL3'
+__version__ = '0.0.2'
+__maintainer__ = 'Pierre Chaumeil'
+__email__ = 'p.chaumeil@uq.edu.au'
+__status__ = 'Development'
+
+import sys
+import argparse
+from biolib.seq_io import read_fasta
+import glob
+import os
+import dendropy
+import tarfile
+import copy
+
+
+class PackageChecker(object):
+    def __init__(self, pack_dir):
+        """Initialization."""
+        self.pack_dir = pack_dir
+        self.list_dirsinpackage = [
+            'fastani', 'markers', 'masks', 'metadata', 'msa', 'pplacer', 'radii', 'taxonomy']
+
+    def run(self, outf):
+
+        # Check if all directories are here
+        actual_dirs = os.listdir(self.pack_dir)
+        if len(actual_dirs) != len(self.list_dirsinpackage):
+            print 'ERROR:'
+        if len(set(actual_dirs) & set(self.list_dirsinpackage)) != len(self.list_dirsinpackage):
+            print 'ERROR:'
+
+        with open(os.path.join(self.pack_dir, 'metadata', 'metadata.txt')) as metafile:
+            for line in metafile:
+                if line.startswith('VERSION_DATA'):
+                    version = line.strip().split('=')[1]
+
+        # List genomes in fastani folder
+        list_genomes = [os.path.basename(x) for x in glob.glob(os.path.join(
+            self.pack_dir, 'fastani', 'database/*.gz'))]
+        list_genomes = [x.replace('_genomic.fna.gz', '').replace('GCA_', 'GB_GCA_').replace('GCF_', 'RS_GCF_') for x in list_genomes]
+
+        # Archaeal genome MSA is untrimmed
+        ar_msa_file = glob.glob(os.path.join(
+            self.pack_dir, 'msa/*ar122.faa'))[0]
+        ar_msa = read_fasta(ar_msa_file)
+        first_seq = ar_msa.get(ar_msa.keys()[0])
+        if len(first_seq) != 32675:
+            print 'ERROR: len(first_seq) != 32675'
+
+        # Bacterial genome MSA is untrimmed
+        bac_msa_file = glob.glob(os.path.join(
+            self.pack_dir, 'msa/*bac120.faa'))[0]
+        bac_msa = read_fasta(bac_msa_file)
+        first_seq = bac_msa.get(bac_msa.keys()[0])
+        if len(first_seq) != 41155:
+            print 'ERROR: len(first_seq) != 41155'
+
+        # Bacterial MASK is same length as the untrimmed bacterial genomes
+        bac_mask_file = glob.glob(os.path.join(
+            self.pack_dir, 'masks/*bac120.mask'))[0]
+        bac_mask = ''
+        with open(bac_mask_file) as bmf:
+            bac_mask = bmf.readline()
+        if len(bac_mask) != 41155:
+            print 'ERROR: len(bac_mask) != 41155'
+
+        # Archaeal MASK is same length as the untrimmed archaeal genomes
+        ar_mask_file = glob.glob(os.path.join(
+            self.pack_dir, 'masks/*ar122.mask'))[0]
+        ar_mask = ''
+        with open(ar_mask_file) as amf:
+            ar_mask = amf.readline()
+        if len(ar_mask) != 32675:
+            print 'ERROR: len(ar_mask) != 32675'
+
+        # Archaeal Pplacer MSA should have the same number of genomes as the
+        # Archaeal untrimmed MSA
+        ar_pplacer_msa_file = glob.glob(os.path.join(
+            self.pack_dir, 'pplacer', 'gtdb_' + version + '_ar122.refpkg', 'ar122_msa_r89.faa'))[0]
+        ar_pplacer_msa = read_fasta(ar_pplacer_msa_file)
+        if len(ar_pplacer_msa) != len(ar_msa):
+            print 'ERROR: len(ar_pplacer_msa) != len(ar_msa)'
+            print 'len(ar_pplacer_msa): {}'.format(len(ar_pplacer_msa))
+            print 'len(ar_msa): {}'.format(len(ar_msa))
+            print 'difference genomes: {}'.format(list(set(ar_msa.keys()).difference(ar_pplacer_msa.keys())))
+        first_seq = ar_pplacer_msa.get(ar_pplacer_msa.keys()[0])
+        # Archaeal Pplacer MSA should have the same length as the Archaeal mask
+        if len(first_seq) != len([a for a in ar_mask if a == '1']):
+            print 'ERROR: len(first_seq) != len([a for a in ar_mask if a ==1])'
+            print 'len(first_seq): {}'.format(len(first_seq))
+            print 'len([a for a in ar_mask if a ==1]): {}'.format(len([a for a in ar_mask if a == '1']))
+
+        # Bacterial Pplacer MSA should have the same number of genomes as the
+        # Bacterial untrimmed MSA
+        bac_pplacer_msa_file = os.path.join(
+            self.pack_dir, 'pplacer', 'gtdb_' + version + '_bac120.refpkg', 'bac120_msa_r89.faa')
+        bac_pplacer_msa = read_fasta(bac_pplacer_msa_file)
+        if len(bac_pplacer_msa) != len(bac_msa):
+            print 'ERROR: len(bac_pplacer_msa) != len(bac_msa)'
+            print 'len(bac_pplacer_msa): {}'.format(len(bac_pplacer_msa))
+            print 'len(bac_msa): {}'.format(len(bac_msa))
+            print 'difference genomes: {}'.format(list(set(bac_msa.keys()).difference(bac_pplacer_msa.keys())))
+        first_seq = bac_pplacer_msa.get(bac_pplacer_msa.keys()[0])
+        # Bacterial Pplacer MSA should have the same length as the Bacterial
+        # mask
+        if len(first_seq) != len([a for a in bac_mask if a == '1']):
+            print 'ERROR: len(first_seq) != len([a for a in bac_mask if a ==1])'
+            print 'len(first_seq): {}'.format(len(first_seq))
+            print 'len([a for a in bac_mask if a ==1]): {}'.format(len([a for a in bac_mask if a == '1']))
+
+        # Archaeal Tree should have the same number of leaves than nomber of
+        # genomes in the MSA
+        arc_tree = dendropy.Tree.get_from_path(os.path.join(
+            self.pack_dir, 'pplacer', 'gtdb_' + version + '_ar122.refpkg', 'ar122_' + version + '_unroot.pplacer.tree'),
+            schema='newick',
+            rooting='force-rooted',
+            preserve_underscores=True)
+        list_leaves = arc_tree.leaf_nodes()
+        if len(list_leaves) != len(ar_pplacer_msa):
+            print 'ERROR: len(list_leaves) != len(ar_pplacer_msa)'
+            print 'len(list_leaves): {}'.format(len(list_leaves))
+            print 'len(ar_pplacer_msa): {}'.format(len(ar_pplacer_msa))
+
+
+        # Bacterial Tree should have the same number of leaves than nomber of
+        # genomes in the MSA
+        bac_tree = dendropy.Tree.get_from_path(os.path.join(
+            self.pack_dir, 'pplacer', 'gtdb_' + version + '_bac120.refpkg', 'bac120_' + version + '_unroot.pplacer.tree'),
+            schema='newick',
+            rooting='force-rooted',
+            preserve_underscores=True)
+        list_leaves = bac_tree.leaf_nodes()
+        if len(list_leaves) != len(bac_pplacer_msa):
+            print 'ERROR: len(list_leaves) != len(bac_pplacer_msa)'
+            print 'len(list_leaves): {}'.format(len(list_leaves))
+            print 'len(bac_pplacer_msa): {}'.format(len(bac_pplacer_msa))
+
+        # Taxonomy file should have as many genomes as bac120 and ar122 MSA
+        # combined
+        tax_file = os.path.join(
+            self.pack_dir, 'taxonomy', 'gtdb_taxonomy.tsv')
+        tax_dict = {}
+        with open(tax_file) as tf:
+            for line in tf:
+                infos = line.strip().split('\t')
+                tax_dict[infos[0]] = infos[1]
+        if len(tax_dict) != (len(ar_msa) + len(bac_msa)):
+            print 'ERROR: len(tax_dict) != (len(ar_msa) + len(bac_msa))'
+            print 'len(tax_dict): {}'.format(len(tax_dict))
+            print 'len(ar_msa) + len(bac_msa): {}'.format(len(ar_msa) + len(bac_msa))
+
+        # Radii file should have as many genomes as bac120 and ar122 MSA
+        # combined
+        radii_file = os.path.join(
+            self.pack_dir, 'radii', 'gtdb_radii.tsv')
+        radii_dict = {}
+        with open(radii_file) as rf:
+            for line in rf:
+                infos = line.strip().split('\t')
+                radii_dict[infos[1]] = infos[2]
+        if len(radii_dict) != (len(ar_msa) + len(bac_msa)):
+            print 'ERROR: len(radii_dict) != (len(ar_msa) + len(bac_msa))'
+            print 'len(radii_dict): {}'.format(len(radii_dict))
+            print 'len(ar_msa) + len(bac_msa): {}'.format(len(ar_msa) + len(bac_msa))
+        if len(set(radii_dict.keys()).symmetric_difference(tax_dict.keys())) != 0:
+            print 'ERROR: len(set(radii_dict.keys()).symmetric_difference(tax_dict.keys()))'
+            print 'set(radii_dict.keys()).symmetric_difference(tax_dict.keys()): {}'.format(set(radii_dict.keys()).symmetric_difference(tax_dict.keys()))
+
+        if len(list_genomes) != len(radii_dict):
+            print 'ERROR: len(list_genomes) != len(radii_dict)'
+            print 'Missing genomes {}'.format(set(list_genomes) ^ set(radii_dict.keys()))
+            print 'len(list_genomes): {}'.format(len(list_genomes))
+            print 'len(radii_dict): {}'.format(len(radii_dict))
+
+        print '\n\nVERSION: {}'.format(version)
+        print 'Length trimmed bac120 MSA: {}'.format(len(bac_pplacer_msa.get(bac_pplacer_msa.keys()[0])))
+        print 'Length trimmed ar122 MSA: {}'.format(len(ar_pplacer_msa.get(ar_pplacer_msa.keys()[0])))
+        print ''
+        print 'Number of genomes in fastani/database: {}'.format(len(list_genomes))
+        print 'Number of genomes in radii file: {}'.format(len(radii_dict))
+        print 'Number of genomes in taxonomy file: {}'.format(len(tax_dict))
+
+        print 'Would you like to archive the folder? '
+        # raw_input returns the empty string for "enter"
+
+        yes = {'yes', 'y', 'yep', ''}
+        no = {'no', 'n'}
+
+        final_choice = False
+        choice = raw_input().lower()
+        if choice in yes:
+            with tarfile.open(outf, "w:gz") as tar:
+                packdir = copy.copy(self.pack_dir)
+                if packdir.endswith('/'):
+                    packdir = packdir[:-1]
+                tar.add(self.pack_dir, arcname=os.path.basename(packdir))
+        elif choice in no:
+            return False
+        else:
+            sys.stdout.write("Please respond with 'yes' or 'no'")
+
+
+if __name__ == '__main__':
+    print __prog_name__ + ' v' + __version__ + ': ' + __prog_desc__
+    print '  by ' + __author__ + ' (' + __email__ + ')' + '\n'
+
+    parser = argparse.ArgumentParser(
+        formatter_class=argparse.ArgumentDefaultsHelpFormatter)
+    parser.add_argument('--package_directory',
+                        help='Directory where the unarchived package is located.')
+    parser.add_argument(
+        '--output_file', help='File name similar to gtdbtk.r86_v3_data.tar.gz .')
+    args = parser.parse_args()
+
+    try:
+        package_checker = PackageChecker(args.package_directory)
+        package_checker.run(args.output_file)
+    except SystemExit:
+        print "\nControlled exit resulting from an unrecoverable error or warning."
+    except:
+        print "\nUnexpected error:", sys.exc_info()[0]
+        raise